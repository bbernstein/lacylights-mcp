import { CueTools } from '../../src/tools/cue-tools';
import { LacyLightsGraphQLClient } from '../../src/services/graphql-client-simple';
import { RAGService } from '../../src/services/rag-service-simple';
import { AILightingService } from '../../src/services/ai-lighting';
import { FixtureType } from '../../src/types/lighting';

// Mock all dependencies
jest.mock('../../src/services/graphql-client-simple');
jest.mock('../../src/services/rag-service-simple');
jest.mock('../../src/services/ai-lighting');

const MockGraphQLClient = LacyLightsGraphQLClient as jest.MockedClass<typeof LacyLightsGraphQLClient>;
const MockRAGService = RAGService as jest.MockedClass<typeof RAGService>;
const MockAILightingService = AILightingService as jest.MockedClass<typeof AILightingService>;

describe('CueTools', () => {
  let cueTools: CueTools;
  let mockGraphQLClient: jest.Mocked<LacyLightsGraphQLClient>;
  let mockRAGService: jest.Mocked<RAGService>;
  let mockAILightingService: jest.Mocked<AILightingService>;

  const mockProject = {
    id: 'project-1',
    name: 'Test Project',
    fixtures: [
      {
        id: 'fixture-1',
        name: 'LED Par 1',
        type: FixtureType.LED_PAR,
        manufacturer: 'Test Manufacturer',
        model: 'Test Model',
        universe: 1,
        startChannel: 1,
        tags: ['wash']
      }
    ],
    scenes: [
      {
        id: 'scene-1',
        name: 'Opening Scene',
        description: 'Opening scene description',
        fixtureValues: []
      },
      {
        id: 'scene-2',
        name: 'Dramatic Scene',
        description: 'Dramatic scene description',
        fixtureValues: []
      }
    ],
    cueLists: [
      {
        id: 'cuelist-1',
        name: 'Act 1 Cues',
        description: 'Cues for Act 1',
        cues: [
          {
            id: 'cue-1',
            name: 'Lights Up',
            cueNumber: 1.0,
            scene: { id: 'scene-1', name: 'Opening Scene' },
            fadeInTime: 3,
            fadeOutTime: 3,
            followTime: undefined,
            notes: 'Opening cue'
          }
        ]
      }
    ]
  };

  const mockCueSequence = {
    name: 'Act 1 Cues',
    description: 'Cue sequence for Act 1',
    cues: [
      {
        name: 'Lights Up',
        cueNumber: 1.0,
        sceneId: 'scene-1',
        fadeInTime: 3.0,
        fadeOutTime: 3.0,
        followTime: undefined,
        notes: 'Opening cue'
      },
      {
        name: 'Dramatic Change',
        cueNumber: 2.0,
        sceneId: 'scene-2',
        fadeInTime: 5.0,
        fadeOutTime: 2.0,
        followTime: undefined,
        notes: 'Dramatic transition'
      }
    ],
    reasoning: 'Standard theatrical progression'
  };

  beforeEach(() => {
    jest.clearAllMocks();
    
    mockGraphQLClient = {
      getProject: jest.fn(),
      getProjects: jest.fn(),
      getCueList: jest.fn(),
      getCueListWithPagination: jest.fn(),
      createCueList: jest.fn(),
      updateCueList: jest.fn(),
      deleteCueList: jest.fn(),
      createCue: jest.fn(),
      updateCue: jest.fn(),
      deleteCue: jest.fn(),
      bulkUpdateCues: jest.fn(),
      bulkCreateCues: jest.fn(),
      bulkDeleteCues: jest.fn(),
      bulkCreateCueLists: jest.fn(),
      bulkUpdateCueLists: jest.fn(),
      bulkDeleteCueLists: jest.fn(),
      playCue: jest.fn(),
      fadeToBlack: jest.fn(),
      // New backend playback control methods
      getCueListPlaybackStatus: jest.fn(),
      getCurrentActiveScene: jest.fn(),
      startCueList: jest.fn(),
      nextCue: jest.fn(),
      previousCue: jest.fn(),
      goToCue: jest.fn(),
      stopCueList: jest.fn(),
    } as any;

    mockRAGService = {
      analyzeScript: jest.fn(),
      generateLightingRecommendations: jest.fn(),
      findSimilarLightingPatterns: jest.fn(),
      indexLightingPattern: jest.fn(),
      initializeCollection: jest.fn(),
      seedDefaultPatterns: jest.fn()
    } as any;

    mockAILightingService = {
      generateScene: jest.fn(),
      optimizeSceneForFixtures: jest.fn(),
      suggestFixtureUsage: jest.fn(),
      generateCueSequence: jest.fn()
    } as any;

    MockGraphQLClient.mockImplementation(() => mockGraphQLClient);
    MockRAGService.mockImplementation(() => mockRAGService);
    MockAILightingService.mockImplementation(() => mockAILightingService);

    cueTools = new CueTools(mockGraphQLClient, mockRAGService, mockAILightingService);
  });

  describe('constructor', () => {
    it('should create CueTools instance', () => {
      expect(cueTools).toBeInstanceOf(CueTools);
    });
  });

  describe('createCueSequence', () => {
    it('should create cue sequence from scenes', async () => {
      mockGraphQLClient.getProject.mockResolvedValue(mockProject as any);
      mockAILightingService.generateCueSequence.mockResolvedValue(mockCueSequence);

      const mockCreatedCueList = {
        id: 'cuelist-new',
        name: 'Act 1 Cues',
        description: 'Cue sequence for Act 1',
        cues: []
      };
      mockGraphQLClient.createCueList.mockResolvedValue(mockCreatedCueList as any);

      // Mock bulk create cues response
      const mockBulkCreatedCues = [
        {
          id: 'cue-new-1',
          name: 'Lights Up',
          cueNumber: 1.0,
          scene: { id: 'scene-1', name: 'Opening Scene' },
          fadeInTime: 3,
          fadeOutTime: 3
        },
        {
          id: 'cue-new-2',
          name: 'Dramatic Change',
          cueNumber: 2.0,
          scene: { id: 'scene-2', name: 'Dramatic Scene' },
          fadeInTime: 5,
          fadeOutTime: 2
        }
      ];
      mockGraphQLClient.bulkCreateCues.mockResolvedValue(mockBulkCreatedCues as any);

      const result = await cueTools.createCueSequence({
        projectId: 'project-1',
        scriptContext: 'Act 1, opening sequence',
        sceneIds: ['scene-1', 'scene-2'],
        sequenceName: 'Act 1 Cues',
        transitionPreferences: {
          defaultFadeIn: 3,
          defaultFadeOut: 3,
          followCues: false,
          autoAdvance: false
        }
      });

      expect(mockGraphQLClient.getProject).toHaveBeenCalledWith('project-1');
      expect(mockAILightingService.generateCueSequence).toHaveBeenCalled();
      expect(mockGraphQLClient.createCueList).toHaveBeenCalled();
      expect(mockGraphQLClient.bulkCreateCues).toHaveBeenCalledTimes(1);
      expect(result.cueList.name).toBe('Act 1 Cues');
      expect(result.cueList.totalCues).toBe(2);
      expect(result.cues).toHaveLength(2);
    });

    it('should handle default transition preferences', async () => {
      mockGraphQLClient.getProject.mockResolvedValue(mockProject as any);
      mockAILightingService.generateCueSequence.mockResolvedValue(mockCueSequence);
      mockGraphQLClient.createCueList.mockResolvedValue({
        id: 'cuelist-new',
        name: 'Act 1 Cues',
        description: 'Cue sequence for Act 1',
        cues: []
      } as any);
      // Mock bulk create cues response
      const mockBulkCreatedCues = [
        {
          id: 'cue-new-1',
          name: 'Lights Up',
          cueNumber: 1.0,
          scene: { id: 'scene-1', name: 'Opening Scene' },
          fadeInTime: 3,
          fadeOutTime: 3,
          followTime: undefined,
          notes: 'Opening cue'
        },
        {
          id: 'cue-new-2',
          name: 'Dramatic Change',
          cueNumber: 2.0,
          scene: { id: 'scene-2', name: 'Dramatic Scene' },
          fadeInTime: 5,
          fadeOutTime: 2
        }
      ];
      mockGraphQLClient.bulkCreateCues.mockResolvedValue(mockBulkCreatedCues as any);

      const result = await cueTools.createCueSequence({
        projectId: 'project-1',
        scriptContext: 'Act 1',
        sceneIds: ['scene-1'],
        sequenceName: 'Act 1 Cues'
      });

      expect(mockAILightingService.generateCueSequence).toHaveBeenCalledWith(
        'Act 1',
        expect.any(Array),
        undefined // transitionPreferences is undefined when not provided
      );
      expect(result.cueList.name).toBe('Act 1 Cues');
    });

    it('should handle project not found', async () => {
      mockGraphQLClient.getProject.mockResolvedValue(null);

      await expect(cueTools.createCueSequence({
        projectId: 'non-existent',
        scriptContext: 'Test',
        sceneIds: ['scene-1'],
        sequenceName: 'Test Cues'
      })).rejects.toThrow('Project with ID non-existent not found');
    });

    it('should handle missing scenes', async () => {
      const projectWithoutScenes = {
        ...mockProject,
        scenes: []
      };
      mockGraphQLClient.getProject.mockResolvedValue(projectWithoutScenes as any);

      await expect(cueTools.createCueSequence({
        projectId: 'project-1',
        scriptContext: 'Test',
        sceneIds: ['scene-1'],
        sequenceName: 'Test Cues'
      })).rejects.toThrow('Scene with ID scene-1 not found in the project');
    });

    it('should handle cue sequence generation errors', async () => {
      mockGraphQLClient.getProject.mockResolvedValue(mockProject as any);
      mockAILightingService.generateCueSequence.mockRejectedValue(new Error('AI Error'));

      await expect(cueTools.createCueSequence({
        projectId: 'project-1',
        scriptContext: 'Test',
        sceneIds: ['scene-1'],
        sequenceName: 'Test Cues'
      })).rejects.toThrow('Failed to create cue sequence: Error: AI Error');
    });
  });

  describe('generateActCues', () => {
    it('should generate cues for an entire act', async () => {
      mockGraphQLClient.getProject.mockResolvedValue(mockProject as any);
      
      const mockScriptAnalysis = {
        scenes: [
          {
            sceneNumber: '1',
            title: 'Opening',
            content: 'Act 1, Scene 1',
            mood: 'dramatic',
            characters: ['Alice'],
            stageDirections: ['Lights up'],
            lightingCues: ['Cue 1'],
            timeOfDay: 'evening',
            location: 'living room'
          }
        ],
        characters: ['Alice'],
        settings: ['living room'],
        overallMood: 'dramatic',
        themes: ['conflict']
      };
      
      const mockRecommendations = {
        colorSuggestions: ['red', 'blue'],
        intensityLevels: { key: 70 },
        focusAreas: ['center'],
        reasoning: 'Test reasoning'
      };
      
      mockRAGService.analyzeScript.mockResolvedValue(mockScriptAnalysis);
      mockRAGService.generateLightingRecommendations.mockResolvedValue(mockRecommendations);
      mockAILightingService.generateCueSequence.mockResolvedValue(mockCueSequence);
      
      const mockCreatedCueList = {
        id: 'cuelist-act1',
        name: 'Act 1',
        description: 'Generated cues for Act 1',
        cues: []
      };
      mockGraphQLClient.createCueList.mockResolvedValue(mockCreatedCueList as any);
      mockGraphQLClient.createCue.mockResolvedValue({ id: 'cue-new' } as any);

      const result = await cueTools.generateActCues({
        projectId: 'project-1',
        actNumber: 1,
        scriptText: 'Act 1 script text',
        cueListName: 'Act 1'
      });

      expect(mockRAGService.analyzeScript).toHaveBeenCalledWith('Act 1 script text');
      expect(mockRAGService.generateLightingRecommendations).toHaveBeenCalled();
      expect(result.actNumber).toBe(1);
      expect(result.actAnalysis).toBeDefined();
    });

    it('should use existing scenes when provided', async () => {
      mockGraphQLClient.getProject.mockResolvedValue(mockProject as any);
      
      const mockScriptAnalysis = {
        scenes: [
          {
            sceneNumber: '2',
            title: 'Act 2 Opening',
            content: 'Act 2, Scene 1',
            mood: 'neutral',
            characters: ['Alice'],
            stageDirections: ['Lights change'],
            lightingCues: ['Cue 2.1'],
            timeOfDay: 'day',
            location: 'bedroom'
          }
        ],
        characters: ['Alice'],
        settings: ['bedroom'],
        overallMood: 'neutral',
        themes: ['transition']
      };
      
      const mockRecommendations = {
        colorSuggestions: ['white', 'blue'],
        intensityLevels: { key: 50 },
        focusAreas: ['center'],
        reasoning: 'Neutral scene'
      };
      
      mockRAGService.analyzeScript.mockResolvedValue(mockScriptAnalysis);
      mockRAGService.generateLightingRecommendations.mockResolvedValue(mockRecommendations);
      mockAILightingService.generateCueSequence.mockResolvedValue(mockCueSequence);
      mockGraphQLClient.createCueList.mockResolvedValue({
        id: 'cuelist-act2',
        name: 'Act 2',
        cues: []
      } as any);
      mockGraphQLClient.createCue.mockResolvedValue({ id: 'cue-new' } as any);

      const result = await cueTools.generateActCues({
        projectId: 'project-1',
        actNumber: 2,
        scriptText: 'Act 2 script',
        existingScenes: ['scene-1', 'scene-2']
      });

      expect(result.totalScenes).toBeDefined();
    });

    it('should handle project not found', async () => {
      mockGraphQLClient.getProject.mockResolvedValue(null);

      await expect(cueTools.generateActCues({
        projectId: 'non-existent',
        actNumber: 1,
        scriptText: 'Test script'
      })).rejects.toThrow('Failed to generate act cues: TypeError: Cannot read properties of undefined (reading \'scenes\')');
    });

    it('should handle script analysis errors', async () => {
      mockGraphQLClient.getProject.mockResolvedValue(mockProject as any);
      mockRAGService.analyzeScript.mockRejectedValue(new Error('Analysis error'));

      await expect(cueTools.generateActCues({
        projectId: 'project-1',
        actNumber: 1,
        scriptText: 'Test script'
      })).rejects.toThrow('Failed to generate act cues: Error: Analysis error');
    });
  });

  describe('optimizeCueTiming', () => {
    it('should optimize cue timing for smooth transitions', async () => {
      mockGraphQLClient.getProject.mockResolvedValue(mockProject as any);

      const result = await cueTools.optimizeCueTiming({
        cueListId: 'cuelist-1',
        projectId: 'project-1',
        optimizationStrategy: 'smooth_transitions'
      });

      expect(mockGraphQLClient.getProject).toHaveBeenCalledWith('project-1');
      expect(result.strategy).toBe('smooth_transitions');
      expect(result.originalTiming).toBeDefined();
    });

    it('should handle different optimization strategies', async () => {
      mockGraphQLClient.getProject.mockResolvedValue(mockProject as any);

      const strategies = ['smooth_transitions', 'dramatic_timing', 'technical_precision', 'energy_conscious'] as const;
      
      for (const strategy of strategies) {
        const result = await cueTools.optimizeCueTiming({
          cueListId: 'cuelist-1',
          projectId: 'project-1',
          optimizationStrategy: strategy
        });

        expect(result.strategy).toBe(strategy);
      }
    });

    it('should handle cue list not found', async () => {
      mockGraphQLClient.getProject.mockResolvedValue(mockProject as any);

      await expect(cueTools.optimizeCueTiming({
        cueListId: 'non-existent',
        projectId: 'project-1',
        optimizationStrategy: 'smooth_transitions'
      })).rejects.toThrow('Cue list with ID non-existent not found');
    });

    it('should handle optimization errors', async () => {
      mockGraphQLClient.getProject.mockRejectedValue(new Error('GraphQL error'));

      await expect(cueTools.optimizeCueTiming({
        cueListId: 'cuelist-1',
        projectId: 'project-1',
        optimizationStrategy: 'smooth_transitions'
      })).rejects.toThrow('Failed to optimize cue timing: Error: GraphQL error');
    });
  });

  describe('analyzeCueStructure', () => {
    it('should analyze cue structure with recommendations', async () => {
      mockGraphQLClient.getProject.mockResolvedValue(mockProject as any);

      const result = await cueTools.analyzeCueStructure({
        cueListId: 'cuelist-1',
        projectId: 'project-1',
        includeRecommendations: true
      });

      expect(result.structure.totalCues).toBe(1);
      expect(result.structure.fadeTimings).toBeDefined();
      expect((result as any).recommendations).toBeDefined();
    });

    it('should analyze without recommendations', async () => {
      mockGraphQLClient.getProject.mockResolvedValue(mockProject as any);

      const result = await cueTools.analyzeCueStructure({
        cueListId: 'cuelist-1',
        projectId: 'project-1',
        includeRecommendations: false
      });

      expect((result as any).recommendations).toBeUndefined();
    });

    it('should handle cue list not found', async () => {
      mockGraphQLClient.getProject.mockResolvedValue(mockProject as any);
      mockGraphQLClient.getCueList.mockResolvedValue(null);

      await expect(cueTools.analyzeCueStructure({
        cueListId: 'non-existent',
        projectId: 'project-1',
        includeRecommendations: true
      })).rejects.toThrow('Cue list with ID non-existent not found');
    });

    it('should handle analysis errors', async () => {
      mockGraphQLClient.getProject.mockRejectedValue(new Error('GraphQL error'));

      await expect(cueTools.analyzeCueStructure({
        cueListId: 'cuelist-1',
        projectId: 'project-1',
        includeRecommendations: true
      })).rejects.toThrow('Failed to analyze cue structure: Error: GraphQL error');
    });
  });

  describe('updateCueList', () => {
    it('should update cue list name and description', async () => {
      const updatedCueList = {
        id: 'cuelist-1',
        name: 'Updated Cue List',
        description: 'Updated description',
        cues: []
      };
      mockGraphQLClient.updateCueList.mockResolvedValue(updatedCueList as any);

      const result = await cueTools.updateCueList({
        cueListId: 'cuelist-1',
        name: 'Updated Cue List',
        description: 'Updated description'
      });

      expect(mockGraphQLClient.updateCueList).toHaveBeenCalledWith('cuelist-1', {
        name: 'Updated Cue List',
        description: 'Updated description'
      });
      expect(result.cueList.name).toBe('Updated Cue List');
      expect(result.cueList.description).toBe('Updated description');
      expect(result.cueList.totalCues).toBe(0);
    });

    it('should handle update errors', async () => {
      mockGraphQLClient.updateCueList.mockRejectedValue(new Error('Update error'));

      await expect(cueTools.updateCueList({
        cueListId: 'cuelist-1',
        name: 'Updated Name'
      })).rejects.toThrow('Failed to update cue list: Error: Update error');
    });
  });

  describe('deleteCueList', () => {
    it('should delete cue list successfully', async () => {
      const mockCueList = {
        id: 'cuelist-1',
        name: 'Test Cue List',
        description: 'Test description',
        cues: [{ id: 'cue-1' }, { id: 'cue-2' }]
      };
      mockGraphQLClient.getCueList.mockResolvedValue(mockCueList as any);
      mockGraphQLClient.deleteCueList.mockResolvedValue(true);

      const result = await cueTools.deleteCueList({
        cueListId: 'cuelist-1',
        confirmDelete: true
      });

      expect(mockGraphQLClient.getCueList).toHaveBeenCalledWith('cuelist-1');
      expect(mockGraphQLClient.deleteCueList).toHaveBeenCalledWith('cuelist-1');
      expect(result.success).toBe(true);
      expect(result.cueListId).toBe('cuelist-1');
      expect(result.deletedCueList.name).toBe('Test Cue List');
      expect(result.deletedCueList.totalCues).toBe(2);
      expect(result.message).toBe('Cue list deleted successfully');
    });

    it('should require confirmDelete to be true', async () => {
      await expect(cueTools.deleteCueList({
        cueListId: 'cuelist-1',
        confirmDelete: false
      })).rejects.toThrow('confirmDelete must be true to delete a cue list');

      expect(mockGraphQLClient.getCueList).not.toHaveBeenCalled();
      expect(mockGraphQLClient.deleteCueList).not.toHaveBeenCalled();
    });

    it('should handle cue list not found', async () => {
      mockGraphQLClient.getCueList.mockResolvedValue(null);

      await expect(cueTools.deleteCueList({
        cueListId: 'cuelist-nonexistent',
        confirmDelete: true
      })).rejects.toThrow('Cue list with ID cuelist-nonexistent not found');

      expect(mockGraphQLClient.deleteCueList).not.toHaveBeenCalled();
    });

    it('should handle deletion errors', async () => {
      const mockCueList = {
        id: 'cuelist-1',
        name: 'Test Cue List',
        description: 'Test description',
        cues: []
      };
      mockGraphQLClient.getCueList.mockResolvedValue(mockCueList as any);
      mockGraphQLClient.deleteCueList.mockRejectedValue(new Error('Deletion error'));

      await expect(cueTools.deleteCueList({
        cueListId: 'cuelist-1',
        confirmDelete: true
      })).rejects.toThrow('Failed to delete cue list: Error: Deletion error');
    });
  });

  describe('addCueToCueList', () => {
    it('should add cue to cue list', async () => {
      const newCue = {
        name: 'New Cue',
        cueNumber: 1.5,
        sceneName: 'Opening Scene',
        fadeInTime: 5,
        fadeOutTime: 2,
        followTime: undefined,
        notes: 'New dramatic cue'
      };
      const mockCreatedCue = {
        id: 'cue-new',
        name: 'New Cue',
        cueNumber: 1.5,
        scene: { id: 'scene-1', name: 'Opening Scene' },
        fadeInTime: 5,
        fadeOutTime: 2,
        followTime: undefined,
        notes: 'New dramatic cue'
      };
      mockGraphQLClient.createCue.mockResolvedValue(mockCreatedCue as any);

      const result = await cueTools.addCueToCueList({
        cueListId: 'cuelist-1',
        name: 'New Cue',
        cueNumber: 1.5,
        sceneId: 'scene-1',
        fadeInTime: 5,
        fadeOutTime: 2,
        notes: 'New dramatic cue'
      });

      expect(mockGraphQLClient.createCue).toHaveBeenCalledWith({
        name: 'New Cue',
        cueNumber: 1.5,
        cueListId: 'cuelist-1',
        sceneId: 'scene-1',
        fadeInTime: 5,
        fadeOutTime: 2,
        followTime: undefined,
        notes: 'New dramatic cue'
      });
      expect(result.cue).toEqual(newCue);
    });

    it('should handle cue creation with follow time', async () => {
      const mockCreatedCue = {
        id: 'cue-new',
        name: 'Auto Cue',
        cueNumber: 2.0,
        scene: { id: 'scene-1', name: 'Opening Scene' },
        fadeInTime: 3,
        fadeOutTime: 3,
        followTime: 5,
        notes: undefined
      };
      mockGraphQLClient.createCue.mockResolvedValue(mockCreatedCue as any);

      const result = await cueTools.addCueToCueList({
        cueListId: 'cuelist-1',
        name: 'Auto Cue',
        cueNumber: 2.0,
        sceneId: 'scene-1',
        fadeInTime: 3,
        fadeOutTime: 3,
        followTime: 5
      });

      expect(mockGraphQLClient.createCue).toHaveBeenCalledWith(
        expect.objectContaining({
          followTime: 5
        })
      );
      expect(result.cue.name).toBe('Auto Cue');
    });

    it('should handle cue creation errors', async () => {
      mockGraphQLClient.createCue.mockRejectedValue(new Error('Creation error'));

      await expect(cueTools.addCueToCueList({
        cueListId: 'cuelist-1',
        name: 'New Cue',
        cueNumber: 1.5,
        sceneId: 'scene-1',
        fadeInTime: 3,
        fadeOutTime: 3
      })).rejects.toThrow('Failed to add cue to list: Error: Creation error');
    });
  });

  describe('removeCueFromList', () => {
    it('should remove cue from list', async () => {
      mockGraphQLClient.deleteCue.mockResolvedValue(true);

      const result = await cueTools.removeCueFromList({
        cueId: 'cue-1'
      });

      expect(mockGraphQLClient.deleteCue).toHaveBeenCalledWith('cue-1');
      expect(result.success).toBe(true);
    });

    it('should handle deletion failure', async () => {
      mockGraphQLClient.deleteCue.mockResolvedValue(false);

      const result = await cueTools.removeCueFromList({
        cueId: 'cue-1'
      });

      expect(result.success).toBe(false);
    });

    it('should handle deletion errors', async () => {
      mockGraphQLClient.deleteCue.mockRejectedValue(new Error('Deletion error'));

      await expect(cueTools.removeCueFromList({
        cueId: 'cue-1'
      })).rejects.toThrow('Failed to remove cue: Error: Deletion error');
    });
  });

  describe('updateCue', () => {
    it('should update cue properties', async () => {
      const updatedCue = {
        name: 'Updated Cue',
        cueNumber: 1,
        sceneName: 'Opening Scene',
        fadeInTime: 5,
        fadeOutTime: 5,
        followTime: undefined,
        notes: 'Updated notes'
      };
      const mockUpdatedCue = {
        id: 'cue-1',
        name: 'Updated Cue',
        cueNumber: 1,
        scene: { id: 'scene-1', name: 'Opening Scene' },
        fadeInTime: 5,
        fadeOutTime: 5,
        followTime: undefined,
        notes: 'Updated notes'
      };
      mockGraphQLClient.updateCue.mockResolvedValue(mockUpdatedCue as any);

      const result = await cueTools.updateCue({
        cueId: 'cue-1',
        name: 'Updated Cue',
        fadeInTime: 5,
        fadeOutTime: 5,
        notes: 'Updated notes'
      });

      expect(mockGraphQLClient.updateCue).toHaveBeenCalledWith('cue-1', {
        name: 'Updated Cue',
        fadeInTime: 5,
        fadeOutTime: 5,
        notes: 'Updated notes'
      });
      expect(result.cue).toEqual(updatedCue);
    });

    it('should handle update errors', async () => {
      mockGraphQLClient.updateCue.mockRejectedValue(new Error('Update error'));

      await expect(cueTools.updateCue({
        cueId: 'cue-1',
        name: 'Updated Cue'
      })).rejects.toThrow('Failed to update cue: Error: Update error');
    });
  });

  describe('reorderCues', () => {
    it('should reorder multiple cues', async () => {
      // Mock each individual update
      const updatedCue1 = { id: 'cue-1', cueNumber: 2.0 };
      const updatedCue2 = { id: 'cue-2', cueNumber: 1.0 };
      
      mockGraphQLClient.updateCue
        .mockResolvedValueOnce(updatedCue1 as any)
        .mockResolvedValueOnce(updatedCue2 as any);

      const result = await cueTools.reorderCues({
        cueListId: 'cuelist-1',
        cueReordering: [
          { cueId: 'cue-1', newCueNumber: 2.0 },
          { cueId: 'cue-2', newCueNumber: 1.0 }
        ]
      });

      expect(mockGraphQLClient.updateCue).toHaveBeenCalledTimes(2);
      expect(result.updatedCues).toHaveLength(2);
      expect(result.success).toBe(true);
    });

    it('should handle reorder errors', async () => {
      mockGraphQLClient.updateCue.mockRejectedValue(new Error('Update error'));

      await expect(cueTools.reorderCues({
        cueListId: 'cuelist-1',
        cueReordering: [
          { cueId: 'cue-1', newCueNumber: 2.0 }
        ]
      })).rejects.toThrow('Failed to reorder cues: Error: Update error');
    });
  });

  describe('getCueListDetails', () => {
    it('should get cue list details with filtering', async () => {
      const mockCueList = {
        ...mockProject.cueLists[0],
        id: 'cuelist-1',
        cues: [
          {
            id: 'cue-1',
            name: 'Lights Up',
            cueNumber: 1.0,
            sceneId: 'scene-1',
            sceneName: 'Opening Scene',
            fadeInTime: 3,
            fadeOutTime: 3,
            followTime: undefined,
            notes: 'Opening cue'
          },
          {
            id: 'cue-2',
            name: 'Follow Cue',
            cueNumber: 2.0,
            sceneId: 'scene-2',
            sceneName: 'Dramatic Scene',
            fadeInTime: 2,
            fadeOutTime: 4,
            followTime: 5,
            notes: 'Auto-follow cue'
          }
        ]
      };
      mockGraphQLClient.getCueListWithPagination.mockResolvedValue(mockCueList as any);

      const result = await cueTools.getCueListDetails({
        cueListId: 'cuelist-1',
        includeSceneDetails: true,
        sortBy: 'cueNumber',
        filterBy: {
          hasFollowTime: true,
          fadeTimeRange: { min: 1, max: 10 }
        }
      });

      expect(result.cueListId).toBe('cuelist-1');
      expect(result.cues).toBeDefined();
      expect(result.statistics).toBeDefined();
    });

    it('should handle different filter options', async () => {
      const mockCueListWithId = {
        ...mockProject.cueLists[0],
        id: 'cuelist-1',
        cues: [{
          id: 'cue-1',
          name: 'Lights Up',
          cueNumber: 1.0,
          sceneId: 'scene-1',
          sceneName: 'Opening Scene',
          fadeInTime: 3,
          fadeOutTime: 3,
          followTime: undefined,
          notes: 'Opening cue'
        }]
      };
      mockGraphQLClient.getCueListWithPagination.mockResolvedValue(mockCueListWithId as any);

      // Test name filter
      await cueTools.getCueListDetails({
        cueListId: 'cuelist-1',
        filterBy: {
          nameContains: 'Lights'
        }
      });

      // Test scene name filter
      await cueTools.getCueListDetails({
        cueListId: 'cuelist-1',
        filterBy: {
          sceneNameContains: 'Opening'
        }
      });

      // Test cue number range
      await cueTools.getCueListDetails({
        cueListId: 'cuelist-1',
        filterBy: {
          cueNumberRange: { min: 1, max: 2 }
        }
      });

      expect(mockGraphQLClient.getCueListWithPagination).toHaveBeenCalledTimes(3);
    });

    it('should handle different sort options', async () => {
      const mockCueListWithId = {
        ...mockProject.cueLists[0],
        id: 'cuelist-1',
        cues: [{
          id: 'cue-1',
          name: 'Lights Up',
          cueNumber: 1.0,
          sceneId: 'scene-1',
          sceneName: 'Opening Scene',
          fadeInTime: 3,
          fadeOutTime: 3,
          followTime: undefined,
          notes: 'Opening cue'
        }]
      };
      mockGraphQLClient.getCueListWithPagination.mockResolvedValue(mockCueListWithId as any);

      const sortOptions = ['cueNumber', 'name', 'sceneName'] as const;

      for (const sortBy of sortOptions) {
        await cueTools.getCueListDetails({
          cueListId: 'cuelist-1',
          sortBy
        });
      }

      expect(mockGraphQLClient.getCueListWithPagination).toHaveBeenCalledTimes(3);
    });

    it('should handle cue list not found', async () => {
      mockGraphQLClient.getCueListWithPagination.mockResolvedValue(null);

      await expect(cueTools.getCueListDetails({
        cueListId: 'non-existent'
      })).rejects.toThrow('Cue list with ID non-existent not found');
    });

    it('should handle GraphQL errors', async () => {
      mockGraphQLClient.getCueListWithPagination.mockRejectedValue(new Error('GraphQL error'));

      await expect(cueTools.getCueListDetails({
        cueListId: 'cuelist-1'
      })).rejects.toThrow('Failed to get cue list details: Error: GraphQL error');
    });
  });

  describe('validation', () => {
    it('should validate input parameters', async () => {
      // Test invalid parameters trigger validation errors
      await expect(cueTools.createCueSequence({} as any)).rejects.toThrow();
      
      await expect(cueTools.generateActCues({} as any)).rejects.toThrow();
      
      await expect(cueTools.optimizeCueTiming({} as any)).rejects.toThrow();
      
      await expect(cueTools.analyzeCueStructure({} as any)).rejects.toThrow();
      
      await expect(cueTools.updateCueList({} as any)).rejects.toThrow();
      
      await expect(cueTools.addCueToCueList({} as any)).rejects.toThrow();
      
      // Remove cue validation should be caught by Zod schema validation
      try {
        await cueTools.removeCueFromList({} as any);
        expect(false).toBe(true); // Should not reach here
      } catch (error) {
        expect(error).toBeDefined();
      }
      
      await expect(cueTools.updateCue({} as any)).rejects.toThrow();
      
      await expect(cueTools.reorderCues({} as any)).rejects.toThrow();
      
      await expect(cueTools.getCueListDetails({} as any)).rejects.toThrow();

      await expect(cueTools.bulkUpdateCues({} as any)).rejects.toThrow();
    });
  });

  describe('bulkUpdateCues', () => {
    it('should update multiple cues successfully', async () => {
      const mockUpdatedCues = [
        {
          id: 'cue-1',
          name: 'Cue 1',
          cueNumber: 1.0,
          scene: { name: 'Scene 1' },
          fadeInTime: 5,
          fadeOutTime: 5,
          followTime: null,
          notes: 'Updated cue 1'
        },
        {
          id: 'cue-2',
          name: 'Cue 2',
          cueNumber: 2.0,
          scene: { name: 'Scene 2' },
          fadeInTime: 5,
          fadeOutTime: 5,
          followTime: 3,
          notes: 'Updated cue 2'
        }
      ];

      mockGraphQLClient.bulkUpdateCues = jest.fn().mockResolvedValue(mockUpdatedCues);

      const result = await cueTools.bulkUpdateCues({
        cueIds: ['cue-1', 'cue-2'],
        fadeInTime: 5,
        fadeOutTime: 5
      });

      expect(mockGraphQLClient.bulkUpdateCues).toHaveBeenCalledWith({
        cueIds: ['cue-1', 'cue-2'],
        fadeInTime: 5,
        fadeOutTime: 5
      });
      expect(result.success).toBe(true);
      expect(result.updatedCues).toHaveLength(2);
      expect(result.summary.totalUpdated).toBe(2);
      expect(result.summary.averageFadeInTime).toBe(5);
      expect(result.summary.averageFadeOutTime).toBe(5);
      expect(result.summary.followCuesCount).toBe(1);
    });

    it('should update only specified fields', async () => {
      const mockUpdatedCues = [
        {
          id: 'cue-1',
          name: 'Cue 1',
          cueNumber: 1.0,
          scene: { name: 'Scene 1' },
          fadeInTime: 3,
          fadeOutTime: 2,
          followTime: 5,
          notes: 'Updated'
        }
      ];

      mockGraphQLClient.bulkUpdateCues = jest.fn().mockResolvedValue(mockUpdatedCues);

      const result = await cueTools.bulkUpdateCues({
        cueIds: ['cue-1'],
        followTime: 5
      });

      expect(mockGraphQLClient.bulkUpdateCues).toHaveBeenCalledWith({
        cueIds: ['cue-1'],
        followTime: 5
      });
      expect(result.success).toBe(true);
      expect(result.summary.updatesApplied).toEqual(['followTime']);
    });

    it('should handle easing type update', async () => {
      const mockUpdatedCues = [
        {
          id: 'cue-1',
          name: 'Cue 1',
          cueNumber: 1.0,
          scene: { name: 'Scene 1' },
          fadeInTime: 3,
          fadeOutTime: 3,
          followTime: null,
          easingType: 'ease-in-out'
        }
      ];

      mockGraphQLClient.bulkUpdateCues = jest.fn().mockResolvedValue(mockUpdatedCues);

      const result = await cueTools.bulkUpdateCues({
        cueIds: ['cue-1'],
        easingType: 'ease-in-out'
      });

      expect(mockGraphQLClient.bulkUpdateCues).toHaveBeenCalledWith({
        cueIds: ['cue-1'],
        easingType: 'ease-in-out'
      });
      expect(result.success).toBe(true);
    });

    it('should throw error when no cue IDs provided', async () => {
      await expect(cueTools.bulkUpdateCues({
        cueIds: [],
        fadeInTime: 5
      })).rejects.toThrow('No cue IDs provided for bulk update');
    });

    it('should throw error when no update fields provided', async () => {
      await expect(cueTools.bulkUpdateCues({
        cueIds: ['cue-1']
      })).rejects.toThrow('No update fields provided');
    });

    it('should handle GraphQL errors', async () => {
      mockGraphQLClient.bulkUpdateCues = jest.fn().mockRejectedValue(new Error('GraphQL error'));

      await expect(cueTools.bulkUpdateCues({
        cueIds: ['cue-1'],
        fadeInTime: 5
      })).rejects.toThrow('Failed to bulk update cues: Error: GraphQL error');
    });
  });

  describe('playback controls', () => {
    it('should test basic playback functionality', async () => {
      // Basic startCueList test
      const mockCueList = {
        id: 'cuelist-1',
        name: 'Test Cue List',
        cues: [
          {
            id: 'cue-1',
            name: 'Cue 1',
            cueNumber: 1.0,
            scene: { id: 'scene-1', name: 'Scene 1' },
            fadeInTime: 3,
            fadeOutTime: 3,
            followTime: null
          }
        ]
      };

      mockGraphQLClient.getCueList = jest.fn().mockResolvedValue(mockCueList);
      mockGraphQLClient.startCueList = jest.fn().mockResolvedValue(true);

      const result = await cueTools.startCueList({
        cueListId: 'cuelist-1'
      });

      expect(mockGraphQLClient.getCueList).toHaveBeenCalledWith('cuelist-1');
      expect(mockGraphQLClient.startCueList).toHaveBeenCalledWith('cuelist-1', 0);
      expect(result.success).toBe(true);
    });

    it('should handle cue list not found', async () => {
      mockGraphQLClient.getCueList = jest.fn().mockResolvedValue(null);

      await expect(cueTools.startCueList({
        cueListId: 'non-existent'
      })).rejects.toThrow('Cue list with ID non-existent not found');
    });

    it('should handle no cue list playing for nextCue', async () => {
      // Mock getProjects to return empty array (no projects with active cue lists)
      mockGraphQLClient.getProjects.mockResolvedValue([]);
      const freshCueTools = new CueTools(mockGraphQLClient, mockRAGService, mockAILightingService);
      await expect(freshCueTools.nextCue({})).rejects.toThrow('No cue list is currently playing');
    });

    it('should handle no cue list playing for previousCue', async () => {
      mockGraphQLClient.getProjects.mockResolvedValue([]);
      const freshCueTools = new CueTools(mockGraphQLClient, mockRAGService, mockAILightingService);
      await expect(freshCueTools.previousCue({})).rejects.toThrow('No cue list is currently playing');
    });

    it('should handle no cue list playing for goToCue', async () => {
      mockGraphQLClient.getProjects.mockResolvedValue([]);
      const freshCueTools = new CueTools(mockGraphQLClient, mockRAGService, mockAILightingService);
      await expect(freshCueTools.goToCue({ cueNumber: 1 })).rejects.toThrow('No cue list is currently playing');
    });

    it('should handle no cue list playing for stopCueList', async () => {
      mockGraphQLClient.getProjects.mockResolvedValue([]);
      const freshCueTools = new CueTools(mockGraphQLClient, mockRAGService, mockAILightingService);
      const result = await freshCueTools.stopCueList({});
      expect(result.success).toBe(true);
      expect(result.message).toBe('No cue list is currently active');
    });

    it('should return not playing status for getCueListStatus', async () => {
      // Mock getProjects and getCurrentActiveScene for no active playback
      mockGraphQLClient.getProjects.mockResolvedValue([]);
      mockGraphQLClient.getCurrentActiveScene.mockResolvedValue(null);

      const freshCueTools = new CueTools(mockGraphQLClient, mockRAGService, mockAILightingService);
      const result = await freshCueTools.getCueListStatus({});

      expect(result.isPlaying).toBe(false);
      expect(result.message).toContain('No cue list is currently playing');
      expect(result.message).toContain('no active scene');
    });
  });

<<<<<<< HEAD
  describe('Bulk Cue Operations', () => {
    describe('bulkCreateCues', () => {
      it('should successfully bulk create cues', async () => {
=======
  describe('getCue', () => {
    beforeEach(() => {
      mockGraphQLClient.getCue = jest.fn();
    });

    it('should get a single cue by ID', async () => {
      const mockCue = {
        id: 'cue-1',
        name: 'Lights Up',
        cueNumber: 1.0,
        fadeInTime: 3,
        fadeOutTime: 3,
        followTime: null,
        notes: 'Opening cue',
        scene: {
          id: 'scene-1',
          name: 'Opening Scene',
          description: 'Opening scene description',
          fixtureValues: []
        },
        cueList: {
          id: 'cuelist-1',
          name: 'Act 1 Cues'
        }
      };

      mockGraphQLClient.getCue.mockResolvedValue(mockCue as any);

      const result = await cueTools.getCue({ cueId: 'cue-1' });

      expect(mockGraphQLClient.getCue).toHaveBeenCalledWith('cue-1');
      expect(result.cueId).toBe('cue-1');
      expect(result.cue.name).toBe('Lights Up');
      expect(result.cue.cueNumber).toBe(1.0);
      expect(result.scene.id).toBe('scene-1');
      expect(result.scene.name).toBe('Opening Scene');
      expect(result.cueList?.id).toBe('cuelist-1');
      expect(result.cueList?.name).toBe('Act 1 Cues');
    });

    it('should handle cue not found', async () => {
      mockGraphQLClient.getCue.mockResolvedValue(null);

      await expect(cueTools.getCue({ cueId: 'non-existent' }))
        .rejects.toThrow('Cue with ID non-existent not found');
    });

    it('should handle GraphQL errors', async () => {
      mockGraphQLClient.getCue.mockRejectedValue(new Error('GraphQL error'));

      await expect(cueTools.getCue({ cueId: 'cue-1' }))
        .rejects.toThrow('Failed to get cue: Error: GraphQL error');
    });

    it('should return cue without cueList if not present', async () => {
      const mockCueWithoutCueList = {
        id: 'cue-1',
        name: 'Standalone Cue',
        cueNumber: 1.0,
        fadeInTime: 3,
        fadeOutTime: 3,
        followTime: null,
        notes: null,
        scene: {
          id: 'scene-1',
          name: 'Scene',
          description: 'Scene description',
          fixtureValues: []
        },
        cueList: null
      };

      mockGraphQLClient.getCue.mockResolvedValue(mockCueWithoutCueList as any);

      const result = await cueTools.getCue({ cueId: 'cue-1' });

      expect(result.cueList).toBeUndefined();
    });
  });

  describe('listCueLists', () => {
    beforeEach(() => {
      mockGraphQLClient.getCueLists = jest.fn();
    });

    it('should list all cue lists in a project', async () => {
      const mockCueLists = [
        {
          id: 'cuelist-1',
          name: 'Act 1 Cues',
          description: 'Cues for Act 1',
          cueCount: 5,
          totalDuration: 120,
          loop: false
        },
        {
          id: 'cuelist-2',
          name: 'Act 2 Cues',
          description: 'Cues for Act 2',
          cueCount: 8,
          totalDuration: 180,
          loop: true
        }
      ];

      mockGraphQLClient.getCueLists.mockResolvedValue(mockCueLists);

      const result = await cueTools.listCueLists({ projectId: 'project-1' });

      expect(mockGraphQLClient.getCueLists).toHaveBeenCalledWith('project-1');
      expect(result.projectId).toBe('project-1');
      expect(result.cueLists).toHaveLength(2);
      expect(result.totalCount).toBe(2);
      expect(result.summary.totalCues).toBe(13);
      expect(result.summary.totalEstimatedDuration).toBe(300);
      expect(result.summary.loopingCueLists).toBe(1);
    });

    it('should handle empty cue list', async () => {
      mockGraphQLClient.getCueLists.mockResolvedValue([]);

      const result = await cueTools.listCueLists({ projectId: 'project-1' });

      expect(result.cueLists).toHaveLength(0);
      expect(result.totalCount).toBe(0);
      expect(result.summary.totalCues).toBe(0);
      expect(result.summary.loopingCueLists).toBe(0);
    });

    it('should handle GraphQL errors', async () => {
      mockGraphQLClient.getCueLists.mockRejectedValue(new Error('GraphQL error'));

      await expect(cueTools.listCueLists({ projectId: 'project-1' }))
        .rejects.toThrow('Failed to list cue lists: Error: GraphQL error');
    });
  });

  describe('addCueToCueList with position', () => {
    it('should add cue before reference cue', async () => {
      const mockCueList = {
        id: 'cuelist-1',
        name: 'Test Cue List',
        cues: [
          { id: 'cue-1', cueNumber: 1.0, name: 'Cue 1' },
          { id: 'cue-2', cueNumber: 2.0, name: 'Cue 2' }
        ]
      };

      const mockCreatedCue = {
        id: 'cue-new',
        name: 'New Cue',
        cueNumber: 0.5,
        scene: { id: 'scene-1', name: 'Opening Scene' },
        fadeInTime: 3,
        fadeOutTime: 3,
        followTime: undefined,
        notes: undefined
      };

      mockGraphQLClient.getCueList.mockResolvedValue(mockCueList as any);
      mockGraphQLClient.createCue.mockResolvedValue(mockCreatedCue as any);

      const result = await cueTools.addCueToCueList({
        cueListId: 'cuelist-1',
        name: 'New Cue',
        cueNumber: 0.5,
        sceneId: 'scene-1',
        position: 'before',
        referenceCueNumber: 1.0
      });

      expect(result.success).toBe(true);
      expect(result.cue.cueNumber).toBe(0.5);
    });

    it('should add cue after reference cue', async () => {
      const mockCueList = {
        id: 'cuelist-1',
        name: 'Test Cue List',
        cues: [
          { id: 'cue-1', cueNumber: 1.0, name: 'Cue 1' },
          { id: 'cue-2', cueNumber: 2.0, name: 'Cue 2' }
        ]
      };

      const mockCreatedCue = {
        id: 'cue-new',
        name: 'New Cue',
        cueNumber: 1.5,
        scene: { id: 'scene-1', name: 'Opening Scene' },
        fadeInTime: 3,
        fadeOutTime: 3,
        followTime: undefined,
        notes: undefined
      };

      mockGraphQLClient.getCueList.mockResolvedValue(mockCueList as any);
      mockGraphQLClient.createCue.mockResolvedValue(mockCreatedCue as any);

      const result = await cueTools.addCueToCueList({
        cueListId: 'cuelist-1',
        name: 'New Cue',
        cueNumber: 1.5,
        sceneId: 'scene-1',
        position: 'after',
        referenceCueNumber: 1.0
      });

      expect(result.success).toBe(true);
      expect(result.cue.cueNumber).toBe(1.5);
    });

    it('should add cue after last cue in the list', async () => {
      const mockCueList = {
        id: 'cuelist-1',
        name: 'Test Cue List',
        cues: [
          { id: 'cue-1', cueNumber: 1.0, name: 'Cue 1' },
          { id: 'cue-2', cueNumber: 2.0, name: 'Cue 2' }
        ]
      };

      const mockCreatedCue = {
        id: 'cue-new',
        name: 'New Cue',
        cueNumber: 2.5,
        scene: { id: 'scene-1', name: 'Opening Scene' },
        fadeInTime: 3,
        fadeOutTime: 3,
        followTime: undefined,
        notes: undefined
      };

      mockGraphQLClient.getCueList.mockResolvedValue(mockCueList as any);
      mockGraphQLClient.createCue.mockResolvedValue(mockCreatedCue as any);

      const result = await cueTools.addCueToCueList({
        cueListId: 'cuelist-1',
        name: 'New Cue',
        cueNumber: 2.5,
        sceneId: 'scene-1',
        position: 'after',
        referenceCueNumber: 2.0
      });

      expect(result.success).toBe(true);
      expect(result.cue.cueNumber).toBe(2.5);
    });
  });

  describe('updateCueList with loop', () => {
    it('should update cue list loop setting', async () => {
      const updatedCueList = {
        id: 'cuelist-1',
        name: 'Test Cue List',
        description: 'Test description',
        loop: true,
        cues: []
      };

      mockGraphQLClient.updateCueList.mockResolvedValue(updatedCueList as any);

      const result = await cueTools.updateCueList({
        cueListId: 'cuelist-1',
        loop: true
      });

      expect(mockGraphQLClient.updateCueList).toHaveBeenCalledWith('cuelist-1', {
        loop: true
      });
      expect(result.cueList.loop).toBe(true);
    });

    it('should require at least one field to update', async () => {
      await expect(cueTools.updateCueList({
        cueListId: 'cuelist-1'
      })).rejects.toThrow('At least one field (name, description, or loop) must be provided');
    });
  });

  describe('Bulk Cue Operations', () => {
    describe('bulkCreateCues', () => {
      it('should create multiple cues successfully', async () => {
>>>>>>> 4ce00dee
        const mockCreatedCues = [
          {
            id: 'cue-1',
            name: 'Cue 1',
<<<<<<< HEAD
            cueNumber: 1,
            fadeInTime: 3,
            fadeOutTime: 3,
            followTime: null,
            notes: null,
            scene: { id: 'scene-1', name: 'Scene 1' }
=======
            cueNumber: 1.0,
            scene: { name: 'Scene 1' },
            fadeInTime: 3,
            fadeOutTime: 3,
            followTime: null,
            notes: 'First cue'
>>>>>>> 4ce00dee
          },
          {
            id: 'cue-2',
            name: 'Cue 2',
<<<<<<< HEAD
            cueNumber: 2,
            fadeInTime: 5,
            fadeOutTime: 5,
            followTime: 2,
            notes: 'Auto-follow cue',
            scene: { id: 'scene-2', name: 'Scene 2' }
=======
            cueNumber: 2.0,
            scene: { name: 'Scene 2' },
            fadeInTime: 5,
            fadeOutTime: 5,
            followTime: null,
            notes: 'Second cue'
>>>>>>> 4ce00dee
          }
        ];

        mockGraphQLClient.bulkCreateCues = jest.fn().mockResolvedValue(mockCreatedCues);

        const result = await cueTools.bulkCreateCues({
          cues: [
<<<<<<< HEAD
            {
              name: 'Cue 1',
              cueNumber: 1,
              cueListId: 'cuelist-1',
              sceneId: 'scene-1',
              fadeInTime: 3,
              fadeOutTime: 3
            },
            {
              name: 'Cue 2',
              cueNumber: 2,
              cueListId: 'cuelist-1',
              sceneId: 'scene-2',
              fadeInTime: 5,
              fadeOutTime: 5,
              followTime: 2,
              notes: 'Auto-follow cue'
            }
          ]
        });

        expect(result.success).toBe(true);
        expect(result.createdCues).toHaveLength(2);
        expect(result.summary.totalCreated).toBe(2);
        expect(result.message).toBe('Successfully created 2 cues');
      });

      it('should reject empty cues array', async () => {
=======
            { cueListId: 'cuelist-1', name: 'Cue 1', cueNumber: 1.0, sceneId: 'scene-1', fadeInTime: 3, fadeOutTime: 3 },
            { cueListId: 'cuelist-1', name: 'Cue 2', cueNumber: 2.0, sceneId: 'scene-2', fadeInTime: 5, fadeOutTime: 5 }
          ]
        });

        expect(mockGraphQLClient.bulkCreateCues).toHaveBeenCalled();
        expect(result.success).toBe(true);
        expect(result.createdCues).toHaveLength(2);
        expect(result.summary.totalCreated).toBe(2);
        expect(result.summary.cueListIds).toContain('cuelist-1');
        expect(result.message).toContain('Successfully created 2 cues');
      });

      it('should throw error when no cues provided', async () => {
>>>>>>> 4ce00dee
        await expect(cueTools.bulkCreateCues({
          cues: []
        })).rejects.toThrow('No cues provided for bulk creation');
      });

<<<<<<< HEAD
      it('should handle GraphQL errors', async () => {
        mockGraphQLClient.bulkCreateCues = jest.fn().mockRejectedValue(new Error('GraphQL error'));

        await expect(cueTools.bulkCreateCues({
          cues: [
            {
              name: 'Test Cue',
              cueNumber: 1,
              cueListId: 'cuelist-1',
              sceneId: 'scene-1',
              fadeInTime: 3,
              fadeOutTime: 3
            }
          ]
        })).rejects.toThrow('Failed to bulk create cues: Error: GraphQL error');
=======
      it('should handle bulk create errors', async () => {
        mockGraphQLClient.bulkCreateCues = jest.fn().mockRejectedValue(new Error('GraphQL error'));

        await expect(cueTools.bulkCreateCues({
          cues: [{ cueListId: 'cuelist-1', name: 'Cue 1', cueNumber: 1.0, sceneId: 'scene-1', fadeInTime: 3, fadeOutTime: 3 }]
        })).rejects.toThrow('Failed to bulk create cues');
>>>>>>> 4ce00dee
      });
    });

    describe('bulkDeleteCues', () => {
<<<<<<< HEAD
      it('should successfully bulk delete cues', async () => {
        mockGraphQLClient.bulkDeleteCues = jest.fn().mockResolvedValue({
          successCount: 3,
=======
      it('should delete multiple cues successfully', async () => {
        mockGraphQLClient.bulkDeleteCues = jest.fn().mockResolvedValue({
          successCount: 2,
>>>>>>> 4ce00dee
          failedIds: []
        });

        const result = await cueTools.bulkDeleteCues({
<<<<<<< HEAD
          cueIds: ['cue-1', 'cue-2', 'cue-3'],
          confirmDelete: true
        });

        expect(result.success).toBe(true);
        expect(result.deletedCount).toBe(3);
        expect(result.failedIds).toEqual([]);
        expect(result.summary.totalRequested).toBe(3);
        expect(result.message).toBe('Successfully deleted 3 cues');
=======
          cueIds: ['cue-1', 'cue-2'],
          confirmDelete: true
        });

        expect(mockGraphQLClient.bulkDeleteCues).toHaveBeenCalledWith(['cue-1', 'cue-2']);
        expect(result.success).toBe(true);
        expect(result.deletedCount).toBe(2);
        expect(result.failedIds).toHaveLength(0);
        expect(result.summary.totalRequested).toBe(2);
        expect(result.message).toContain('Successfully deleted 2 cues');
>>>>>>> 4ce00dee
      });

      it('should handle partial deletion failures', async () => {
        mockGraphQLClient.bulkDeleteCues = jest.fn().mockResolvedValue({
<<<<<<< HEAD
          successCount: 2,
          failedIds: ['cue-3']
        });

        const result = await cueTools.bulkDeleteCues({
          cueIds: ['cue-1', 'cue-2', 'cue-3'],
=======
          successCount: 1,
          failedIds: ['cue-2']
        });

        const result = await cueTools.bulkDeleteCues({
          cueIds: ['cue-1', 'cue-2'],
>>>>>>> 4ce00dee
          confirmDelete: true
        });

        expect(result.success).toBe(true);
<<<<<<< HEAD
        expect(result.deletedCount).toBe(2);
        expect(result.failedIds).toEqual(['cue-3']);
        expect(result.message).toBe('Deleted 2 cues, 1 failed');
=======
        expect(result.deletedCount).toBe(1);
        expect(result.failedIds).toContain('cue-2');
        expect(result.message).toContain('1 failed');
>>>>>>> 4ce00dee
      });

      it('should require confirmDelete to be true', async () => {
        await expect(cueTools.bulkDeleteCues({
          cueIds: ['cue-1'],
          confirmDelete: false
        })).rejects.toThrow('confirmDelete must be true to delete cues');
      });

<<<<<<< HEAD
      it('should reject empty cue ID array', async () => {
=======
      it('should throw error when no cue IDs provided', async () => {
>>>>>>> 4ce00dee
        await expect(cueTools.bulkDeleteCues({
          cueIds: [],
          confirmDelete: true
        })).rejects.toThrow('No cue IDs provided for bulk deletion');
      });

<<<<<<< HEAD
      it('should handle GraphQL errors', async () => {
=======
      it('should handle bulk delete errors', async () => {
>>>>>>> 4ce00dee
        mockGraphQLClient.bulkDeleteCues = jest.fn().mockRejectedValue(new Error('GraphQL error'));

        await expect(cueTools.bulkDeleteCues({
          cueIds: ['cue-1'],
          confirmDelete: true
<<<<<<< HEAD
        })).rejects.toThrow('Failed to bulk delete cues: Error: GraphQL error');
=======
        })).rejects.toThrow('Failed to bulk delete cues');
>>>>>>> 4ce00dee
      });
    });
  });

  describe('Bulk Cue List Operations', () => {
    describe('bulkCreateCueLists', () => {
<<<<<<< HEAD
      it('should successfully bulk create cue lists', async () => {
        const mockCreatedCueLists = [
          {
            id: 'cuelist-1',
            name: 'Cue List 1',
            description: 'First cue list',
            loop: false
          },
          {
            id: 'cuelist-2',
            name: 'Cue List 2',
            description: 'Second cue list',
            loop: true
          }
=======
      it('should create multiple cue lists successfully', async () => {
        const mockCreatedCueLists = [
          { id: 'cuelist-1', name: 'Act 1', description: 'First act', loop: false },
          { id: 'cuelist-2', name: 'Act 2', description: 'Second act', loop: true }
>>>>>>> 4ce00dee
        ];

        mockGraphQLClient.bulkCreateCueLists = jest.fn().mockResolvedValue(mockCreatedCueLists);

        const result = await cueTools.bulkCreateCueLists({
          cueLists: [
<<<<<<< HEAD
            { name: 'Cue List 1', description: 'First cue list', projectId: 'project-1', loop: false },
            { name: 'Cue List 2', description: 'Second cue list', projectId: 'project-1', loop: true }
          ]
        });

        expect(result.success).toBe(true);
        expect(result.createdCueLists).toHaveLength(2);
        expect(result.summary.totalCreated).toBe(2);
        expect(result.message).toBe('Successfully created 2 cue lists');
      });

      it('should reject empty cue lists array', async () => {
=======
            { projectId: 'project-1', name: 'Act 1', description: 'First act', loop: false },
            { projectId: 'project-1', name: 'Act 2', description: 'Second act', loop: true }
          ]
        });

        expect(mockGraphQLClient.bulkCreateCueLists).toHaveBeenCalled();
        expect(result.success).toBe(true);
        expect(result.createdCueLists).toHaveLength(2);
        expect(result.summary.totalCreated).toBe(2);
        expect(result.summary.projectIds).toContain('project-1');
        expect(result.message).toContain('Successfully created 2 cue lists');
      });

      it('should throw error when no cue lists provided', async () => {
>>>>>>> 4ce00dee
        await expect(cueTools.bulkCreateCueLists({
          cueLists: []
        })).rejects.toThrow('No cue lists provided for bulk creation');
      });

<<<<<<< HEAD
      it('should handle GraphQL errors', async () => {
        mockGraphQLClient.bulkCreateCueLists = jest.fn().mockRejectedValue(new Error('GraphQL error'));

        await expect(cueTools.bulkCreateCueLists({
          cueLists: [{ name: 'Test Cue List', projectId: 'project-1', loop: false }]
        })).rejects.toThrow('Failed to bulk create cue lists: Error: GraphQL error');
=======
      it('should handle bulk create errors', async () => {
        mockGraphQLClient.bulkCreateCueLists = jest.fn().mockRejectedValue(new Error('GraphQL error'));

        await expect(cueTools.bulkCreateCueLists({
          cueLists: [{ projectId: 'project-1', name: 'Act 1', loop: false }]
        })).rejects.toThrow('Failed to bulk create cue lists');
>>>>>>> 4ce00dee
      });
    });

    describe('bulkUpdateCueLists', () => {
<<<<<<< HEAD
      it('should successfully bulk update cue lists', async () => {
        const mockUpdatedCueLists = [
          {
            id: 'cuelist-1',
            name: 'Updated Cue List 1',
            description: 'Updated description',
            loop: true
          },
          {
            id: 'cuelist-2',
            name: 'Updated Cue List 2',
            description: null,
            loop: false
          }
=======
      it('should update multiple cue lists successfully', async () => {
        const mockUpdatedCueLists = [
          { id: 'cuelist-1', name: 'Updated Act 1', description: 'Updated first act', loop: true },
          { id: 'cuelist-2', name: 'Updated Act 2', description: 'Updated second act', loop: false }
>>>>>>> 4ce00dee
        ];

        mockGraphQLClient.bulkUpdateCueLists = jest.fn().mockResolvedValue(mockUpdatedCueLists);

        const result = await cueTools.bulkUpdateCueLists({
          cueLists: [
<<<<<<< HEAD
            { cueListId: 'cuelist-1', name: 'Updated Cue List 1', description: 'Updated description', loop: true },
            { cueListId: 'cuelist-2', name: 'Updated Cue List 2', loop: false }
          ]
        });

        expect(result.success).toBe(true);
        expect(result.updatedCueLists).toHaveLength(2);
        expect(result.summary.totalUpdated).toBe(2);
        expect(result.message).toBe('Successfully updated 2 cue lists');
      });

      it('should reject empty cue lists array', async () => {
=======
            { cueListId: 'cuelist-1', name: 'Updated Act 1', description: 'Updated first act', loop: true },
            { cueListId: 'cuelist-2', name: 'Updated Act 2', description: 'Updated second act', loop: false }
          ]
        });

        expect(mockGraphQLClient.bulkUpdateCueLists).toHaveBeenCalled();
        expect(result.success).toBe(true);
        expect(result.updatedCueLists).toHaveLength(2);
        expect(result.summary.totalUpdated).toBe(2);
        expect(result.summary.listsWithNameChange).toBe(2);
        expect(result.summary.listsWithDescriptionChange).toBe(2);
        expect(result.summary.listsWithLoopChange).toBe(2);
        expect(result.message).toContain('Successfully updated 2 cue lists');
      });

      it('should throw error when no cue lists provided', async () => {
>>>>>>> 4ce00dee
        await expect(cueTools.bulkUpdateCueLists({
          cueLists: []
        })).rejects.toThrow('No cue lists provided for bulk update');
      });

<<<<<<< HEAD
      it('should handle GraphQL errors', async () => {
        mockGraphQLClient.bulkUpdateCueLists = jest.fn().mockRejectedValue(new Error('GraphQL error'));

        await expect(cueTools.bulkUpdateCueLists({
          cueLists: [{ cueListId: 'cuelist-1', name: 'Updated Name' }]
        })).rejects.toThrow('Failed to bulk update cue lists: Error: GraphQL error');
=======
      it('should handle bulk update errors', async () => {
        mockGraphQLClient.bulkUpdateCueLists = jest.fn().mockRejectedValue(new Error('GraphQL error'));

        await expect(cueTools.bulkUpdateCueLists({
          cueLists: [{ cueListId: 'cuelist-1', name: 'Updated' }]
        })).rejects.toThrow('Failed to bulk update cue lists');
>>>>>>> 4ce00dee
      });
    });

    describe('bulkDeleteCueLists', () => {
<<<<<<< HEAD
      it('should successfully bulk delete cue lists', async () => {
        mockGraphQLClient.bulkDeleteCueLists = jest.fn().mockResolvedValue({
          successCount: 3,
=======
      it('should delete multiple cue lists successfully', async () => {
        mockGraphQLClient.bulkDeleteCueLists = jest.fn().mockResolvedValue({
          successCount: 2,
>>>>>>> 4ce00dee
          failedIds: []
        });

        const result = await cueTools.bulkDeleteCueLists({
<<<<<<< HEAD
          cueListIds: ['cuelist-1', 'cuelist-2', 'cuelist-3'],
          confirmDelete: true
        });

        expect(result.success).toBe(true);
        expect(result.deletedCount).toBe(3);
        expect(result.failedIds).toEqual([]);
        expect(result.summary.totalRequested).toBe(3);
        expect(result.message).toBe('Successfully deleted 3 cue lists');
=======
          cueListIds: ['cuelist-1', 'cuelist-2'],
          confirmDelete: true
        });

        expect(mockGraphQLClient.bulkDeleteCueLists).toHaveBeenCalledWith(['cuelist-1', 'cuelist-2']);
        expect(result.success).toBe(true);
        expect(result.deletedCount).toBe(2);
        expect(result.failedIds).toHaveLength(0);
        expect(result.summary.totalRequested).toBe(2);
        expect(result.message).toContain('Successfully deleted 2 cue lists');
>>>>>>> 4ce00dee
      });

      it('should handle partial deletion failures', async () => {
        mockGraphQLClient.bulkDeleteCueLists = jest.fn().mockResolvedValue({
<<<<<<< HEAD
          successCount: 2,
          failedIds: ['cuelist-3']
        });

        const result = await cueTools.bulkDeleteCueLists({
          cueListIds: ['cuelist-1', 'cuelist-2', 'cuelist-3'],
=======
          successCount: 1,
          failedIds: ['cuelist-2']
        });

        const result = await cueTools.bulkDeleteCueLists({
          cueListIds: ['cuelist-1', 'cuelist-2'],
>>>>>>> 4ce00dee
          confirmDelete: true
        });

        expect(result.success).toBe(true);
<<<<<<< HEAD
        expect(result.deletedCount).toBe(2);
        expect(result.failedIds).toEqual(['cuelist-3']);
        expect(result.message).toBe('Deleted 2 cue lists, 1 failed');
=======
        expect(result.deletedCount).toBe(1);
        expect(result.failedIds).toContain('cuelist-2');
        expect(result.message).toContain('1 failed');
>>>>>>> 4ce00dee
      });

      it('should require confirmDelete to be true', async () => {
        await expect(cueTools.bulkDeleteCueLists({
          cueListIds: ['cuelist-1'],
          confirmDelete: false
        })).rejects.toThrow('confirmDelete must be true to delete cue lists');
      });

<<<<<<< HEAD
      it('should reject empty cue list ID array', async () => {
=======
      it('should throw error when no cue list IDs provided', async () => {
>>>>>>> 4ce00dee
        await expect(cueTools.bulkDeleteCueLists({
          cueListIds: [],
          confirmDelete: true
        })).rejects.toThrow('No cue list IDs provided for bulk deletion');
      });

<<<<<<< HEAD
      it('should handle GraphQL errors', async () => {
=======
      it('should handle bulk delete errors', async () => {
>>>>>>> 4ce00dee
        mockGraphQLClient.bulkDeleteCueLists = jest.fn().mockRejectedValue(new Error('GraphQL error'));

        await expect(cueTools.bulkDeleteCueLists({
          cueListIds: ['cuelist-1'],
          confirmDelete: true
<<<<<<< HEAD
        })).rejects.toThrow('Failed to bulk delete cue lists: Error: GraphQL error');
      });

      it('should return success: false when all deletions fail', async () => {
        mockGraphQLClient.bulkDeleteCueLists = jest.fn().mockResolvedValue({
          successCount: 0,
          failedIds: ['cuelist-1', 'cuelist-2']
        });

        const result = await cueTools.bulkDeleteCueLists({
          cueListIds: ['cuelist-1', 'cuelist-2'],
          confirmDelete: true
        });

        expect(result.success).toBe(false);
        expect(result.deletedCount).toBe(0);
        expect(result.failedIds).toEqual(['cuelist-1', 'cuelist-2']);
=======
        })).rejects.toThrow('Failed to bulk delete cue lists');
>>>>>>> 4ce00dee
      });
    });
  });

});<|MERGE_RESOLUTION|>--- conflicted
+++ resolved
@@ -1211,11 +1211,6 @@
     });
   });
 
-<<<<<<< HEAD
-  describe('Bulk Cue Operations', () => {
-    describe('bulkCreateCues', () => {
-      it('should successfully bulk create cues', async () => {
-=======
   describe('getCue', () => {
     beforeEach(() => {
       mockGraphQLClient.getCue = jest.fn();
@@ -1499,45 +1494,26 @@
   describe('Bulk Cue Operations', () => {
     describe('bulkCreateCues', () => {
       it('should create multiple cues successfully', async () => {
->>>>>>> 4ce00dee
         const mockCreatedCues = [
           {
             id: 'cue-1',
             name: 'Cue 1',
-<<<<<<< HEAD
-            cueNumber: 1,
-            fadeInTime: 3,
-            fadeOutTime: 3,
-            followTime: null,
-            notes: null,
-            scene: { id: 'scene-1', name: 'Scene 1' }
-=======
             cueNumber: 1.0,
             scene: { name: 'Scene 1' },
             fadeInTime: 3,
             fadeOutTime: 3,
             followTime: null,
             notes: 'First cue'
->>>>>>> 4ce00dee
           },
           {
             id: 'cue-2',
             name: 'Cue 2',
-<<<<<<< HEAD
-            cueNumber: 2,
-            fadeInTime: 5,
-            fadeOutTime: 5,
-            followTime: 2,
-            notes: 'Auto-follow cue',
-            scene: { id: 'scene-2', name: 'Scene 2' }
-=======
             cueNumber: 2.0,
             scene: { name: 'Scene 2' },
             fadeInTime: 5,
             fadeOutTime: 5,
             followTime: null,
             notes: 'Second cue'
->>>>>>> 4ce00dee
           }
         ];
 
@@ -1545,36 +1521,6 @@
 
         const result = await cueTools.bulkCreateCues({
           cues: [
-<<<<<<< HEAD
-            {
-              name: 'Cue 1',
-              cueNumber: 1,
-              cueListId: 'cuelist-1',
-              sceneId: 'scene-1',
-              fadeInTime: 3,
-              fadeOutTime: 3
-            },
-            {
-              name: 'Cue 2',
-              cueNumber: 2,
-              cueListId: 'cuelist-1',
-              sceneId: 'scene-2',
-              fadeInTime: 5,
-              fadeOutTime: 5,
-              followTime: 2,
-              notes: 'Auto-follow cue'
-            }
-          ]
-        });
-
-        expect(result.success).toBe(true);
-        expect(result.createdCues).toHaveLength(2);
-        expect(result.summary.totalCreated).toBe(2);
-        expect(result.message).toBe('Successfully created 2 cues');
-      });
-
-      it('should reject empty cues array', async () => {
-=======
             { cueListId: 'cuelist-1', name: 'Cue 1', cueNumber: 1.0, sceneId: 'scene-1', fadeInTime: 3, fadeOutTime: 3 },
             { cueListId: 'cuelist-1', name: 'Cue 2', cueNumber: 2.0, sceneId: 'scene-2', fadeInTime: 5, fadeOutTime: 5 }
           ]
@@ -1589,64 +1535,28 @@
       });
 
       it('should throw error when no cues provided', async () => {
->>>>>>> 4ce00dee
         await expect(cueTools.bulkCreateCues({
           cues: []
         })).rejects.toThrow('No cues provided for bulk creation');
       });
 
-<<<<<<< HEAD
-      it('should handle GraphQL errors', async () => {
-        mockGraphQLClient.bulkCreateCues = jest.fn().mockRejectedValue(new Error('GraphQL error'));
-
-        await expect(cueTools.bulkCreateCues({
-          cues: [
-            {
-              name: 'Test Cue',
-              cueNumber: 1,
-              cueListId: 'cuelist-1',
-              sceneId: 'scene-1',
-              fadeInTime: 3,
-              fadeOutTime: 3
-            }
-          ]
-        })).rejects.toThrow('Failed to bulk create cues: Error: GraphQL error');
-=======
       it('should handle bulk create errors', async () => {
         mockGraphQLClient.bulkCreateCues = jest.fn().mockRejectedValue(new Error('GraphQL error'));
 
         await expect(cueTools.bulkCreateCues({
           cues: [{ cueListId: 'cuelist-1', name: 'Cue 1', cueNumber: 1.0, sceneId: 'scene-1', fadeInTime: 3, fadeOutTime: 3 }]
         })).rejects.toThrow('Failed to bulk create cues');
->>>>>>> 4ce00dee
       });
     });
 
     describe('bulkDeleteCues', () => {
-<<<<<<< HEAD
-      it('should successfully bulk delete cues', async () => {
-        mockGraphQLClient.bulkDeleteCues = jest.fn().mockResolvedValue({
-          successCount: 3,
-=======
       it('should delete multiple cues successfully', async () => {
         mockGraphQLClient.bulkDeleteCues = jest.fn().mockResolvedValue({
           successCount: 2,
->>>>>>> 4ce00dee
           failedIds: []
         });
 
         const result = await cueTools.bulkDeleteCues({
-<<<<<<< HEAD
-          cueIds: ['cue-1', 'cue-2', 'cue-3'],
-          confirmDelete: true
-        });
-
-        expect(result.success).toBe(true);
-        expect(result.deletedCount).toBe(3);
-        expect(result.failedIds).toEqual([]);
-        expect(result.summary.totalRequested).toBe(3);
-        expect(result.message).toBe('Successfully deleted 3 cues');
-=======
           cueIds: ['cue-1', 'cue-2'],
           confirmDelete: true
         });
@@ -1657,39 +1567,23 @@
         expect(result.failedIds).toHaveLength(0);
         expect(result.summary.totalRequested).toBe(2);
         expect(result.message).toContain('Successfully deleted 2 cues');
->>>>>>> 4ce00dee
       });
 
       it('should handle partial deletion failures', async () => {
         mockGraphQLClient.bulkDeleteCues = jest.fn().mockResolvedValue({
-<<<<<<< HEAD
-          successCount: 2,
-          failedIds: ['cue-3']
-        });
-
-        const result = await cueTools.bulkDeleteCues({
-          cueIds: ['cue-1', 'cue-2', 'cue-3'],
-=======
           successCount: 1,
           failedIds: ['cue-2']
         });
 
         const result = await cueTools.bulkDeleteCues({
           cueIds: ['cue-1', 'cue-2'],
->>>>>>> 4ce00dee
           confirmDelete: true
         });
 
         expect(result.success).toBe(true);
-<<<<<<< HEAD
-        expect(result.deletedCount).toBe(2);
-        expect(result.failedIds).toEqual(['cue-3']);
-        expect(result.message).toBe('Deleted 2 cues, 1 failed');
-=======
         expect(result.deletedCount).toBe(1);
         expect(result.failedIds).toContain('cue-2');
         expect(result.message).toContain('1 failed');
->>>>>>> 4ce00dee
       });
 
       it('should require confirmDelete to be true', async () => {
@@ -1699,79 +1593,36 @@
         })).rejects.toThrow('confirmDelete must be true to delete cues');
       });
 
-<<<<<<< HEAD
-      it('should reject empty cue ID array', async () => {
-=======
       it('should throw error when no cue IDs provided', async () => {
->>>>>>> 4ce00dee
         await expect(cueTools.bulkDeleteCues({
           cueIds: [],
           confirmDelete: true
         })).rejects.toThrow('No cue IDs provided for bulk deletion');
       });
 
-<<<<<<< HEAD
-      it('should handle GraphQL errors', async () => {
-=======
       it('should handle bulk delete errors', async () => {
->>>>>>> 4ce00dee
         mockGraphQLClient.bulkDeleteCues = jest.fn().mockRejectedValue(new Error('GraphQL error'));
 
         await expect(cueTools.bulkDeleteCues({
           cueIds: ['cue-1'],
           confirmDelete: true
-<<<<<<< HEAD
-        })).rejects.toThrow('Failed to bulk delete cues: Error: GraphQL error');
-=======
         })).rejects.toThrow('Failed to bulk delete cues');
->>>>>>> 4ce00dee
       });
     });
   });
 
   describe('Bulk Cue List Operations', () => {
     describe('bulkCreateCueLists', () => {
-<<<<<<< HEAD
-      it('should successfully bulk create cue lists', async () => {
-        const mockCreatedCueLists = [
-          {
-            id: 'cuelist-1',
-            name: 'Cue List 1',
-            description: 'First cue list',
-            loop: false
-          },
-          {
-            id: 'cuelist-2',
-            name: 'Cue List 2',
-            description: 'Second cue list',
-            loop: true
-          }
-=======
       it('should create multiple cue lists successfully', async () => {
         const mockCreatedCueLists = [
           { id: 'cuelist-1', name: 'Act 1', description: 'First act', loop: false },
           { id: 'cuelist-2', name: 'Act 2', description: 'Second act', loop: true }
->>>>>>> 4ce00dee
         ];
 
         mockGraphQLClient.bulkCreateCueLists = jest.fn().mockResolvedValue(mockCreatedCueLists);
 
         const result = await cueTools.bulkCreateCueLists({
           cueLists: [
-<<<<<<< HEAD
-            { name: 'Cue List 1', description: 'First cue list', projectId: 'project-1', loop: false },
-            { name: 'Cue List 2', description: 'Second cue list', projectId: 'project-1', loop: true }
-          ]
-        });
-
-        expect(result.success).toBe(true);
-        expect(result.createdCueLists).toHaveLength(2);
-        expect(result.summary.totalCreated).toBe(2);
-        expect(result.message).toBe('Successfully created 2 cue lists');
-      });
-
-      it('should reject empty cue lists array', async () => {
-=======
             { projectId: 'project-1', name: 'Act 1', description: 'First act', loop: false },
             { projectId: 'project-1', name: 'Act 2', description: 'Second act', loop: true }
           ]
@@ -1786,72 +1637,31 @@
       });
 
       it('should throw error when no cue lists provided', async () => {
->>>>>>> 4ce00dee
         await expect(cueTools.bulkCreateCueLists({
           cueLists: []
         })).rejects.toThrow('No cue lists provided for bulk creation');
       });
 
-<<<<<<< HEAD
-      it('should handle GraphQL errors', async () => {
-        mockGraphQLClient.bulkCreateCueLists = jest.fn().mockRejectedValue(new Error('GraphQL error'));
-
-        await expect(cueTools.bulkCreateCueLists({
-          cueLists: [{ name: 'Test Cue List', projectId: 'project-1', loop: false }]
-        })).rejects.toThrow('Failed to bulk create cue lists: Error: GraphQL error');
-=======
       it('should handle bulk create errors', async () => {
         mockGraphQLClient.bulkCreateCueLists = jest.fn().mockRejectedValue(new Error('GraphQL error'));
 
         await expect(cueTools.bulkCreateCueLists({
           cueLists: [{ projectId: 'project-1', name: 'Act 1', loop: false }]
         })).rejects.toThrow('Failed to bulk create cue lists');
->>>>>>> 4ce00dee
       });
     });
 
     describe('bulkUpdateCueLists', () => {
-<<<<<<< HEAD
-      it('should successfully bulk update cue lists', async () => {
-        const mockUpdatedCueLists = [
-          {
-            id: 'cuelist-1',
-            name: 'Updated Cue List 1',
-            description: 'Updated description',
-            loop: true
-          },
-          {
-            id: 'cuelist-2',
-            name: 'Updated Cue List 2',
-            description: null,
-            loop: false
-          }
-=======
       it('should update multiple cue lists successfully', async () => {
         const mockUpdatedCueLists = [
           { id: 'cuelist-1', name: 'Updated Act 1', description: 'Updated first act', loop: true },
           { id: 'cuelist-2', name: 'Updated Act 2', description: 'Updated second act', loop: false }
->>>>>>> 4ce00dee
         ];
 
         mockGraphQLClient.bulkUpdateCueLists = jest.fn().mockResolvedValue(mockUpdatedCueLists);
 
         const result = await cueTools.bulkUpdateCueLists({
           cueLists: [
-<<<<<<< HEAD
-            { cueListId: 'cuelist-1', name: 'Updated Cue List 1', description: 'Updated description', loop: true },
-            { cueListId: 'cuelist-2', name: 'Updated Cue List 2', loop: false }
-          ]
-        });
-
-        expect(result.success).toBe(true);
-        expect(result.updatedCueLists).toHaveLength(2);
-        expect(result.summary.totalUpdated).toBe(2);
-        expect(result.message).toBe('Successfully updated 2 cue lists');
-      });
-
-      it('should reject empty cue lists array', async () => {
-=======
             { cueListId: 'cuelist-1', name: 'Updated Act 1', description: 'Updated first act', loop: true },
             { cueListId: 'cuelist-2', name: 'Updated Act 2', description: 'Updated second act', loop: false }
           ]
@@ -1868,55 +1678,28 @@
       });
 
       it('should throw error when no cue lists provided', async () => {
->>>>>>> 4ce00dee
         await expect(cueTools.bulkUpdateCueLists({
           cueLists: []
         })).rejects.toThrow('No cue lists provided for bulk update');
       });
 
-<<<<<<< HEAD
-      it('should handle GraphQL errors', async () => {
-        mockGraphQLClient.bulkUpdateCueLists = jest.fn().mockRejectedValue(new Error('GraphQL error'));
-
-        await expect(cueTools.bulkUpdateCueLists({
-          cueLists: [{ cueListId: 'cuelist-1', name: 'Updated Name' }]
-        })).rejects.toThrow('Failed to bulk update cue lists: Error: GraphQL error');
-=======
       it('should handle bulk update errors', async () => {
         mockGraphQLClient.bulkUpdateCueLists = jest.fn().mockRejectedValue(new Error('GraphQL error'));
 
         await expect(cueTools.bulkUpdateCueLists({
           cueLists: [{ cueListId: 'cuelist-1', name: 'Updated' }]
         })).rejects.toThrow('Failed to bulk update cue lists');
->>>>>>> 4ce00dee
       });
     });
 
     describe('bulkDeleteCueLists', () => {
-<<<<<<< HEAD
-      it('should successfully bulk delete cue lists', async () => {
-        mockGraphQLClient.bulkDeleteCueLists = jest.fn().mockResolvedValue({
-          successCount: 3,
-=======
       it('should delete multiple cue lists successfully', async () => {
         mockGraphQLClient.bulkDeleteCueLists = jest.fn().mockResolvedValue({
           successCount: 2,
->>>>>>> 4ce00dee
           failedIds: []
         });
 
         const result = await cueTools.bulkDeleteCueLists({
-<<<<<<< HEAD
-          cueListIds: ['cuelist-1', 'cuelist-2', 'cuelist-3'],
-          confirmDelete: true
-        });
-
-        expect(result.success).toBe(true);
-        expect(result.deletedCount).toBe(3);
-        expect(result.failedIds).toEqual([]);
-        expect(result.summary.totalRequested).toBe(3);
-        expect(result.message).toBe('Successfully deleted 3 cue lists');
-=======
           cueListIds: ['cuelist-1', 'cuelist-2'],
           confirmDelete: true
         });
@@ -1927,39 +1710,23 @@
         expect(result.failedIds).toHaveLength(0);
         expect(result.summary.totalRequested).toBe(2);
         expect(result.message).toContain('Successfully deleted 2 cue lists');
->>>>>>> 4ce00dee
       });
 
       it('should handle partial deletion failures', async () => {
         mockGraphQLClient.bulkDeleteCueLists = jest.fn().mockResolvedValue({
-<<<<<<< HEAD
-          successCount: 2,
-          failedIds: ['cuelist-3']
-        });
-
-        const result = await cueTools.bulkDeleteCueLists({
-          cueListIds: ['cuelist-1', 'cuelist-2', 'cuelist-3'],
-=======
           successCount: 1,
           failedIds: ['cuelist-2']
         });
 
         const result = await cueTools.bulkDeleteCueLists({
           cueListIds: ['cuelist-1', 'cuelist-2'],
->>>>>>> 4ce00dee
           confirmDelete: true
         });
 
         expect(result.success).toBe(true);
-<<<<<<< HEAD
-        expect(result.deletedCount).toBe(2);
-        expect(result.failedIds).toEqual(['cuelist-3']);
-        expect(result.message).toBe('Deleted 2 cue lists, 1 failed');
-=======
         expect(result.deletedCount).toBe(1);
         expect(result.failedIds).toContain('cuelist-2');
         expect(result.message).toContain('1 failed');
->>>>>>> 4ce00dee
       });
 
       it('should require confirmDelete to be true', async () => {
@@ -1969,48 +1736,20 @@
         })).rejects.toThrow('confirmDelete must be true to delete cue lists');
       });
 
-<<<<<<< HEAD
-      it('should reject empty cue list ID array', async () => {
-=======
       it('should throw error when no cue list IDs provided', async () => {
->>>>>>> 4ce00dee
         await expect(cueTools.bulkDeleteCueLists({
           cueListIds: [],
           confirmDelete: true
         })).rejects.toThrow('No cue list IDs provided for bulk deletion');
       });
 
-<<<<<<< HEAD
-      it('should handle GraphQL errors', async () => {
-=======
       it('should handle bulk delete errors', async () => {
->>>>>>> 4ce00dee
         mockGraphQLClient.bulkDeleteCueLists = jest.fn().mockRejectedValue(new Error('GraphQL error'));
 
         await expect(cueTools.bulkDeleteCueLists({
           cueListIds: ['cuelist-1'],
           confirmDelete: true
-<<<<<<< HEAD
-        })).rejects.toThrow('Failed to bulk delete cue lists: Error: GraphQL error');
-      });
-
-      it('should return success: false when all deletions fail', async () => {
-        mockGraphQLClient.bulkDeleteCueLists = jest.fn().mockResolvedValue({
-          successCount: 0,
-          failedIds: ['cuelist-1', 'cuelist-2']
-        });
-
-        const result = await cueTools.bulkDeleteCueLists({
-          cueListIds: ['cuelist-1', 'cuelist-2'],
-          confirmDelete: true
-        });
-
-        expect(result.success).toBe(false);
-        expect(result.deletedCount).toBe(0);
-        expect(result.failedIds).toEqual(['cuelist-1', 'cuelist-2']);
-=======
         })).rejects.toThrow('Failed to bulk delete cue lists');
->>>>>>> 4ce00dee
       });
     });
   });

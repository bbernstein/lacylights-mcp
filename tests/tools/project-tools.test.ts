import { ProjectTools } from '../../src/tools/project-tools';
import { LacyLightsGraphQLClient } from '../../src/services/graphql-client-simple';
import { Project, FixtureType } from '../../src/types/lighting';

// Mock the GraphQL client
jest.mock('../../src/services/graphql-client-simple');
const MockGraphQLClient = LacyLightsGraphQLClient as jest.MockedClass<typeof LacyLightsGraphQLClient>;

describe('ProjectTools', () => {
  let projectTools: ProjectTools;
  let mockGraphQLClient: jest.Mocked<LacyLightsGraphQLClient>;

  const mockProject: Project = {
    id: 'project-1',
    name: 'Test Project',
    description: 'Test description',
    createdAt: '2024-01-01',
    updatedAt: '2024-01-01',
    fixtures: [
      {
        id: 'fixture-1',
        name: 'LED Par 1',
        definitionId: 'def-1',
        manufacturer: 'Test Manufacturer',
        model: 'Test Model',
        type: FixtureType.LED_PAR,
        modeName: 'Standard',
        channelCount: 3,
        channels: [],
        universe: 1,
        startChannel: 1,
        tags: ['wash']
      },
      {
        id: 'fixture-2',
        name: 'LED Par 2',
        definitionId: 'def-1',
        manufacturer: 'Test Manufacturer',
        model: 'Test Model',
        type: FixtureType.LED_PAR,
        modeName: 'Standard',
        channelCount: 3,
        channels: [],
        universe: 1,
        startChannel: 4,
        tags: ['wash']
      }
    ],
    scenes: [
      {
        id: 'scene-1',
        name: 'Test Scene',
        description: 'Test scene description',
        fixtureValues: []
      }
    ],
    cueLists: [
      {
        id: 'cuelist-1',
        name: 'Test Cue List',
        description: 'Test cue list description',
        loop: false,
        cues: []
      }
    ]
  };

  beforeEach(() => {
    jest.clearAllMocks();

    mockGraphQLClient = {
      getProjects: jest.fn(),
      getProjectsWithCounts: jest.fn(),
      getProject: jest.fn(),
      getProjectWithCounts: jest.fn(),
      createProject: jest.fn(),
      deleteProject: jest.fn(),
    } as any;

    MockGraphQLClient.mockImplementation(() => mockGraphQLClient);
    projectTools = new ProjectTools(mockGraphQLClient);
  });

  describe('listProjects', () => {
    it('should list projects without details', async () => {
      mockGraphQLClient.getProjects.mockResolvedValue([mockProject]);

      const result = await projectTools.listProjects({ includeDetails: false });

      expect(mockGraphQLClient.getProjects).toHaveBeenCalled();
      expect(result).toEqual({
        projects: [
          {
            id: 'project-1',
            name: 'Test Project',
            description: 'Test description'
          }
        ],
        totalProjects: 1
      });
    });

    it('should list projects with details using count query', async () => {
      const mockProjectWithCounts = {
        id: 'project-1',
        name: 'Test Project',
        description: 'Test description',
        createdAt: '2024-01-01',
        updatedAt: '2024-01-01',
        fixtureCount: 2,
        sceneCount: 1,
        cueListCount: 1
      };

      mockGraphQLClient.getProjectsWithCounts.mockResolvedValue([mockProjectWithCounts]);

      const result = await projectTools.listProjects({ includeDetails: true });

      expect(mockGraphQLClient.getProjectsWithCounts).toHaveBeenCalled();
      expect(result).toEqual({
        projects: [
          {
            id: 'project-1',
            name: 'Test Project',
            description: 'Test description',
            createdAt: '2024-01-01',
            updatedAt: '2024-01-01',
            fixtureCount: 2,
            sceneCount: 1,
            cueListCount: 1
          }
        ],
        totalProjects: 1
      });
    });

    it('should use default value for includeDetails', async () => {
      mockGraphQLClient.getProjects.mockResolvedValue([]);

      const result = await projectTools.listProjects({ includeDetails: false });

      expect(result.projects).toEqual([]);
      expect(result.totalProjects).toBe(0);
    });

    it('should handle empty project list', async () => {
      mockGraphQLClient.getProjects.mockResolvedValue([]);

      const result = await projectTools.listProjects({ includeDetails: false });

      expect(result).toEqual({
        projects: [],
        totalProjects: 0
      });
    });

    it('should handle GraphQL client errors', async () => {
      mockGraphQLClient.getProjects.mockRejectedValue(new Error('GraphQL error'));

      await expect(projectTools.listProjects({ includeDetails: false })).rejects.toThrow('Failed to list projects: Error: GraphQL error');
    });
  });

  describe('createProject', () => {
    it('should create project with name and description', async () => {
      const createdProject = {
        id: 'new-project',
        name: 'New Project',
        description: 'New description',
        createdAt: '2024-01-01'
      };

      mockGraphQLClient.createProject.mockResolvedValue(createdProject as any);

      const result = await projectTools.createProject({
        name: 'New Project',
        description: 'New description'
      });

      expect(mockGraphQLClient.createProject).toHaveBeenCalledWith({
        name: 'New Project',
        description: 'New description'
      });

      expect(result).toEqual({
        project: {
          id: 'new-project',
          name: 'New Project',
          description: 'New description',
          createdAt: '2024-01-01'
        },
        message: 'Successfully created project "New Project"'
      });
    });

    it('should create project with name only', async () => {
      const createdProject = {
        id: 'new-project',
        name: 'New Project',
        createdAt: '2024-01-01'
      };

      mockGraphQLClient.createProject.mockResolvedValue(createdProject as any);

      const result = await projectTools.createProject({
        name: 'New Project'
      });

      expect(mockGraphQLClient.createProject).toHaveBeenCalledWith({
        name: 'New Project',
        description: undefined
      });

      expect(result.project.name).toBe('New Project');
    });

    it('should handle creation errors', async () => {
      mockGraphQLClient.createProject.mockRejectedValue(new Error('Creation failed'));

      await expect(projectTools.createProject({ name: 'Test' })).rejects.toThrow('Failed to create project: Error: Creation failed');
    });

    it('should validate required name field', async () => {
      await expect(projectTools.createProject({} as any)).rejects.toThrow();
    });
  });

  describe('getProject', () => {
    it('should get project with counts', async () => {
      const mockProjectWithCounts = {
        id: 'project-1',
        name: 'Test Project',
        description: 'Test description',
        createdAt: '2024-01-01',
        updatedAt: '2024-01-01',
        fixtureCount: 2,
        sceneCount: 1,
        cueListCount: 1
      };

      mockGraphQLClient.getProjectWithCounts.mockResolvedValue(mockProjectWithCounts);

      const result = await projectTools.getProject({ projectId: 'project-1' });

      expect(mockGraphQLClient.getProjectWithCounts).toHaveBeenCalledWith('project-1');
      expect(result).toEqual({
        project: {
          id: 'project-1',
          name: 'Test Project',
          description: 'Test description',
          createdAt: '2024-01-01',
          updatedAt: '2024-01-01',
          fixtureCount: 2,
          sceneCount: 1,
          cueListCount: 1
        }
      });
    });

    it('should handle project not found', async () => {
      mockGraphQLClient.getProjectWithCounts.mockResolvedValue(null);

      await expect(projectTools.getProject({ projectId: 'non-existent' }))
        .rejects.toThrow('Project with ID non-existent not found');
    });

    it('should handle GraphQL client errors', async () => {
      mockGraphQLClient.getProjectWithCounts.mockRejectedValue(new Error('GraphQL error'));

      await expect(projectTools.getProject({ projectId: 'project-1' }))
        .rejects.toThrow('Failed to get project: Error: GraphQL error');
    });

    it('should handle project with zero counts', async () => {
      const mockEmptyProject = {
        id: 'project-1',
        name: 'Empty Project',
        description: 'Empty description',
        createdAt: '2024-01-01',
        updatedAt: '2024-01-01',
        fixtureCount: 0,
        sceneCount: 0,
        cueListCount: 0
      };

      mockGraphQLClient.getProjectWithCounts.mockResolvedValue(mockEmptyProject);

      const result = await projectTools.getProject({ projectId: 'project-1' });

      expect(result.project.fixtureCount).toBe(0);
      expect(result.project.sceneCount).toBe(0);
      expect(result.project.cueListCount).toBe(0);
    });
  });

  describe('getProjectDetails', () => {
    it('should get project details with fixtures organized by universe', async () => {
      mockGraphQLClient.getProject.mockResolvedValue(mockProject);

      const result = await projectTools.getProjectDetails({ projectId: 'project-1' });

      expect(mockGraphQLClient.getProject).toHaveBeenCalledWith('project-1');
      expect(result.project).toEqual({
        id: 'project-1',
        name: 'Test Project',
        description: 'Test description',
        createdAt: '2024-01-01',
        updatedAt: '2024-01-01'
      });

      expect(result.fixtures.total).toBe(2);
      expect(result.fixtures.byUniverse).toHaveLength(1);
      expect(result.fixtures.byUniverse[0].universe).toBe(1);
      expect(result.fixtures.byUniverse[0].fixtureCount).toBe(2);
      expect(result.fixtures.byUniverse[0].fixtures).toHaveLength(2);

      // Check fixtures are sorted by start channel
      expect(result.fixtures.byUniverse[0].fixtures[0].channels).toBe('1-3');
      expect(result.fixtures.byUniverse[0].fixtures[1].channels).toBe('4-6');

      expect(result.scenes.total).toBe(1);
      expect(result.cueLists.total).toBe(1);
    });

    it('should handle project not found', async () => {
      mockGraphQLClient.getProject.mockResolvedValue(null);

      await expect(projectTools.getProjectDetails({ projectId: 'non-existent' }))
        .rejects.toThrow('Project with ID non-existent not found');
    });

    it('should handle project with no fixtures', async () => {
      const emptyProject = {
        ...mockProject,
        fixtures: [],
        scenes: [],
        cueLists: []
      };

      mockGraphQLClient.getProject.mockResolvedValue(emptyProject);

      const result = await projectTools.getProjectDetails({ projectId: 'project-1' });

      expect(result.fixtures.total).toBe(0);
      expect(result.fixtures.byUniverse).toHaveLength(0);
      expect(result.scenes.total).toBe(0);
      expect(result.cueLists.total).toBe(0);
    });

    it('should handle GraphQL client errors', async () => {
      mockGraphQLClient.getProject.mockRejectedValue(new Error('GraphQL error'));

      await expect(projectTools.getProjectDetails({ projectId: 'project-1' }))
        .rejects.toThrow('Failed to get project details: Error: GraphQL error');
    });

    it('should calculate channel ranges correctly', async () => {
      const projectWithManyFixtures = {
        ...mockProject,
        fixtures: [
          { ...mockProject.fixtures[0], startChannel: 1, channelCount: 3 }, // 1-3
          { ...mockProject.fixtures[1], startChannel: 4, channelCount: 3 }, // 4-6 (continuous)
          { ...mockProject.fixtures[0], id: 'fixture-3', startChannel: 10, channelCount: 4 }, // 10-13 (gap)
        ]
      };

      mockGraphQLClient.getProject.mockResolvedValue(projectWithManyFixtures);

      const result = await projectTools.getProjectDetails({ projectId: 'project-1' });

      expect(result.fixtures.byUniverse[0].channelRanges).toBe('1-6, 10-13');
    });
  });

  describe('deleteProject', () => {
    it('should delete project when confirmed', async () => {
      mockGraphQLClient.deleteProject.mockResolvedValue(true);

      const result = await projectTools.deleteProject({
        projectId: 'project-1',
        confirmDelete: true
      });

      expect(mockGraphQLClient.deleteProject).toHaveBeenCalledWith('project-1');
      expect(result).toEqual({
        success: true,
        message: 'Project project-1 deleted successfully'
      });
    });

    it('should throw error when deletion not confirmed', async () => {
      await expect(projectTools.deleteProject({
        projectId: 'project-1',
        confirmDelete: false
      })).rejects.toThrow('Deletion not confirmed. Set confirmDelete to true to proceed.');

      expect(mockGraphQLClient.deleteProject).not.toHaveBeenCalled();
    });

    it('should use default value for confirmDelete', async () => {
      await expect(projectTools.deleteProject({
        projectId: 'project-1'
      } as any)).rejects.toThrow('Deletion not confirmed');
    });

    it('should handle deletion failure', async () => {
      mockGraphQLClient.deleteProject.mockResolvedValue(false);

      const result = await projectTools.deleteProject({
        projectId: 'project-1',
        confirmDelete: true
      });

      expect(result).toEqual({
        success: false,
        message: 'Failed to delete project'
      });
    });

    it('should handle GraphQL client errors', async () => {
      mockGraphQLClient.deleteProject.mockRejectedValue(new Error('Delete error'));

      await expect(projectTools.deleteProject({
        projectId: 'project-1',
        confirmDelete: true
      })).rejects.toThrow('Failed to delete project: Error: Delete error');
    });
  });

  describe('calculateChannelRanges private method', () => {
    it('should handle empty fixtures', async () => {
      const projectWithNoFixtures = {
        ...mockProject,
        fixtures: []
      };

      mockGraphQLClient.getProject.mockResolvedValue(projectWithNoFixtures);

      const result = await projectTools.getProjectDetails({ projectId: 'project-1' });

      expect(result.fixtures.byUniverse).toHaveLength(0);
    });

    it('should handle single channel fixture', async () => {
      const projectWithSingleChannel = {
        ...mockProject,
        fixtures: [
          { ...mockProject.fixtures[0], startChannel: 1, channelCount: 1 }
        ]
      };

      mockGraphQLClient.getProject.mockResolvedValue(projectWithSingleChannel);

      const result = await projectTools.getProjectDetails({ projectId: 'project-1' });

      expect(result.fixtures.byUniverse[0].channelRanges).toBe('1');
    });
  });

  describe('Bulk Project Operations', () => {
    describe('bulkCreateProjects', () => {
<<<<<<< HEAD
      it('should successfully bulk create projects', async () => {
=======
      it('should create multiple projects successfully', async () => {
>>>>>>> 4ce00dee
        const mockCreatedProjects = [
          {
            id: 'project-1',
            name: 'Project 1',
            description: 'First project',
            createdAt: '2024-01-01T00:00:00Z'
          },
          {
            id: 'project-2',
            name: 'Project 2',
            description: 'Second project',
            createdAt: '2024-01-01T00:00:00Z'
          }
        ];

        mockGraphQLClient.bulkCreateProjects = jest.fn().mockResolvedValue(mockCreatedProjects);

        const result = await projectTools.bulkCreateProjects({
          projects: [
            { name: 'Project 1', description: 'First project' },
            { name: 'Project 2', description: 'Second project' }
          ]
        });

<<<<<<< HEAD
        expect(result.success).toBe(true);
        expect(result.createdProjects).toHaveLength(2);
        expect(result.summary.totalCreated).toBe(2);
        expect(result.message).toBe('Successfully created 2 projects');
      });

      it('should reject empty projects array', async () => {
=======
        expect(mockGraphQLClient.bulkCreateProjects).toHaveBeenCalled();
        expect(result.success).toBe(true);
        expect(result.createdProjects).toHaveLength(2);
        expect(result.summary.totalCreated).toBe(2);
        expect(result.message).toContain('Successfully created 2 projects');
      });

      it('should throw error when no projects provided', async () => {
>>>>>>> 4ce00dee
        await expect(projectTools.bulkCreateProjects({
          projects: []
        })).rejects.toThrow('No projects provided for bulk creation');
      });

<<<<<<< HEAD
      it('should handle GraphQL errors', async () => {
        mockGraphQLClient.bulkCreateProjects = jest.fn().mockRejectedValue(new Error('GraphQL error'));

        await expect(projectTools.bulkCreateProjects({
          projects: [{ name: 'Test Project' }]
        })).rejects.toThrow('Failed to bulk create projects: Error: GraphQL error');
      });

      it('should create projects without descriptions', async () => {
        const mockCreatedProject = {
          id: 'project-1',
          name: 'Project Without Description',
          description: null,
          createdAt: '2024-01-01T00:00:00Z'
        };

        mockGraphQLClient.bulkCreateProjects = jest.fn().mockResolvedValue([mockCreatedProject]);

        const result = await projectTools.bulkCreateProjects({
          projects: [{ name: 'Project Without Description' }]
        });

        expect(result.success).toBe(true);
        expect(result.createdProjects[0].name).toBe('Project Without Description');
=======
      it('should handle bulk create errors', async () => {
        mockGraphQLClient.bulkCreateProjects = jest.fn().mockRejectedValue(new Error('GraphQL error'));

        await expect(projectTools.bulkCreateProjects({
          projects: [{ name: 'Project 1' }]
        })).rejects.toThrow('Failed to bulk create projects');
>>>>>>> 4ce00dee
      });
    });

    describe('bulkDeleteProjects', () => {
<<<<<<< HEAD
      it('should successfully bulk delete projects', async () => {
        mockGraphQLClient.bulkDeleteProjects = jest.fn().mockResolvedValue({
          successCount: 3,
=======
      it('should delete multiple projects successfully', async () => {
        mockGraphQLClient.bulkDeleteProjects = jest.fn().mockResolvedValue({
          successCount: 2,
>>>>>>> 4ce00dee
          failedIds: []
        });

        const result = await projectTools.bulkDeleteProjects({
<<<<<<< HEAD
          projectIds: ['project-1', 'project-2', 'project-3'],
          confirmDelete: true
        });

        expect(result.success).toBe(true);
        expect(result.deletedCount).toBe(3);
        expect(result.failedIds).toEqual([]);
        expect(result.summary.totalRequested).toBe(3);
        expect(result.summary.successCount).toBe(3);
        expect(result.summary.failureCount).toBe(0);
        expect(result.message).toBe('Successfully deleted 3 projects');
=======
          projectIds: ['project-1', 'project-2'],
          confirmDelete: true
        });

        expect(mockGraphQLClient.bulkDeleteProjects).toHaveBeenCalledWith(['project-1', 'project-2']);
        expect(result.success).toBe(true);
        expect(result.deletedCount).toBe(2);
        expect(result.failedIds).toHaveLength(0);
        expect(result.summary.totalRequested).toBe(2);
        expect(result.summary.successCount).toBe(2);
        expect(result.message).toContain('Successfully deleted 2 projects');
>>>>>>> 4ce00dee
      });

      it('should handle partial deletion failures', async () => {
        mockGraphQLClient.bulkDeleteProjects = jest.fn().mockResolvedValue({
<<<<<<< HEAD
          successCount: 2,
          failedIds: ['project-3']
        });

        const result = await projectTools.bulkDeleteProjects({
          projectIds: ['project-1', 'project-2', 'project-3'],
=======
          successCount: 1,
          failedIds: ['project-2']
        });

        const result = await projectTools.bulkDeleteProjects({
          projectIds: ['project-1', 'project-2'],
>>>>>>> 4ce00dee
          confirmDelete: true
        });

        expect(result.success).toBe(true);
<<<<<<< HEAD
        expect(result.deletedCount).toBe(2);
        expect(result.failedIds).toEqual(['project-3']);
        expect(result.summary.failureCount).toBe(1);
        expect(result.message).toBe('Deleted 2 projects, 1 failed');
=======
        expect(result.deletedCount).toBe(1);
        expect(result.failedIds).toContain('project-2');
        expect(result.summary.failureCount).toBe(1);
        expect(result.message).toContain('1 failed');
>>>>>>> 4ce00dee
      });

      it('should require confirmDelete to be true', async () => {
        await expect(projectTools.bulkDeleteProjects({
          projectIds: ['project-1'],
          confirmDelete: false
        })).rejects.toThrow('confirmDelete must be true to delete projects');
      });

<<<<<<< HEAD
      it('should reject empty project ID array', async () => {
=======
      it('should throw error when no project IDs provided', async () => {
>>>>>>> 4ce00dee
        await expect(projectTools.bulkDeleteProjects({
          projectIds: [],
          confirmDelete: true
        })).rejects.toThrow('No project IDs provided for bulk deletion');
      });

<<<<<<< HEAD
      it('should handle GraphQL errors', async () => {
=======
      it('should handle bulk delete errors', async () => {
>>>>>>> 4ce00dee
        mockGraphQLClient.bulkDeleteProjects = jest.fn().mockRejectedValue(new Error('GraphQL error'));

        await expect(projectTools.bulkDeleteProjects({
          projectIds: ['project-1'],
          confirmDelete: true
<<<<<<< HEAD
        })).rejects.toThrow('Failed to bulk delete projects: Error: GraphQL error');
      });

      it('should return success: false when all deletions fail', async () => {
        mockGraphQLClient.bulkDeleteProjects = jest.fn().mockResolvedValue({
          successCount: 0,
          failedIds: ['project-1', 'project-2']
        });

        const result = await projectTools.bulkDeleteProjects({
          projectIds: ['project-1', 'project-2'],
          confirmDelete: true
        });

        expect(result.success).toBe(false);
        expect(result.deletedCount).toBe(0);
        expect(result.failedIds).toEqual(['project-1', 'project-2']);
=======
        })).rejects.toThrow('Failed to bulk delete projects');
>>>>>>> 4ce00dee
      });
    });
  });
});<|MERGE_RESOLUTION|>--- conflicted
+++ resolved
@@ -459,11 +459,7 @@
 
   describe('Bulk Project Operations', () => {
     describe('bulkCreateProjects', () => {
-<<<<<<< HEAD
-      it('should successfully bulk create projects', async () => {
-=======
       it('should create multiple projects successfully', async () => {
->>>>>>> 4ce00dee
         const mockCreatedProjects = [
           {
             id: 'project-1',
@@ -488,15 +484,6 @@
           ]
         });
 
-<<<<<<< HEAD
-        expect(result.success).toBe(true);
-        expect(result.createdProjects).toHaveLength(2);
-        expect(result.summary.totalCreated).toBe(2);
-        expect(result.message).toBe('Successfully created 2 projects');
-      });
-
-      it('should reject empty projects array', async () => {
-=======
         expect(mockGraphQLClient.bulkCreateProjects).toHaveBeenCalled();
         expect(result.success).toBe(true);
         expect(result.createdProjects).toHaveLength(2);
@@ -505,75 +492,28 @@
       });
 
       it('should throw error when no projects provided', async () => {
->>>>>>> 4ce00dee
         await expect(projectTools.bulkCreateProjects({
           projects: []
         })).rejects.toThrow('No projects provided for bulk creation');
       });
 
-<<<<<<< HEAD
-      it('should handle GraphQL errors', async () => {
-        mockGraphQLClient.bulkCreateProjects = jest.fn().mockRejectedValue(new Error('GraphQL error'));
-
-        await expect(projectTools.bulkCreateProjects({
-          projects: [{ name: 'Test Project' }]
-        })).rejects.toThrow('Failed to bulk create projects: Error: GraphQL error');
-      });
-
-      it('should create projects without descriptions', async () => {
-        const mockCreatedProject = {
-          id: 'project-1',
-          name: 'Project Without Description',
-          description: null,
-          createdAt: '2024-01-01T00:00:00Z'
-        };
-
-        mockGraphQLClient.bulkCreateProjects = jest.fn().mockResolvedValue([mockCreatedProject]);
-
-        const result = await projectTools.bulkCreateProjects({
-          projects: [{ name: 'Project Without Description' }]
-        });
-
-        expect(result.success).toBe(true);
-        expect(result.createdProjects[0].name).toBe('Project Without Description');
-=======
       it('should handle bulk create errors', async () => {
         mockGraphQLClient.bulkCreateProjects = jest.fn().mockRejectedValue(new Error('GraphQL error'));
 
         await expect(projectTools.bulkCreateProjects({
           projects: [{ name: 'Project 1' }]
         })).rejects.toThrow('Failed to bulk create projects');
->>>>>>> 4ce00dee
       });
     });
 
     describe('bulkDeleteProjects', () => {
-<<<<<<< HEAD
-      it('should successfully bulk delete projects', async () => {
-        mockGraphQLClient.bulkDeleteProjects = jest.fn().mockResolvedValue({
-          successCount: 3,
-=======
       it('should delete multiple projects successfully', async () => {
         mockGraphQLClient.bulkDeleteProjects = jest.fn().mockResolvedValue({
           successCount: 2,
->>>>>>> 4ce00dee
           failedIds: []
         });
 
         const result = await projectTools.bulkDeleteProjects({
-<<<<<<< HEAD
-          projectIds: ['project-1', 'project-2', 'project-3'],
-          confirmDelete: true
-        });
-
-        expect(result.success).toBe(true);
-        expect(result.deletedCount).toBe(3);
-        expect(result.failedIds).toEqual([]);
-        expect(result.summary.totalRequested).toBe(3);
-        expect(result.summary.successCount).toBe(3);
-        expect(result.summary.failureCount).toBe(0);
-        expect(result.message).toBe('Successfully deleted 3 projects');
-=======
           projectIds: ['project-1', 'project-2'],
           confirmDelete: true
         });
@@ -585,41 +525,24 @@
         expect(result.summary.totalRequested).toBe(2);
         expect(result.summary.successCount).toBe(2);
         expect(result.message).toContain('Successfully deleted 2 projects');
->>>>>>> 4ce00dee
       });
 
       it('should handle partial deletion failures', async () => {
         mockGraphQLClient.bulkDeleteProjects = jest.fn().mockResolvedValue({
-<<<<<<< HEAD
-          successCount: 2,
-          failedIds: ['project-3']
-        });
-
-        const result = await projectTools.bulkDeleteProjects({
-          projectIds: ['project-1', 'project-2', 'project-3'],
-=======
           successCount: 1,
           failedIds: ['project-2']
         });
 
         const result = await projectTools.bulkDeleteProjects({
           projectIds: ['project-1', 'project-2'],
->>>>>>> 4ce00dee
           confirmDelete: true
         });
 
         expect(result.success).toBe(true);
-<<<<<<< HEAD
-        expect(result.deletedCount).toBe(2);
-        expect(result.failedIds).toEqual(['project-3']);
-        expect(result.summary.failureCount).toBe(1);
-        expect(result.message).toBe('Deleted 2 projects, 1 failed');
-=======
         expect(result.deletedCount).toBe(1);
         expect(result.failedIds).toContain('project-2');
         expect(result.summary.failureCount).toBe(1);
         expect(result.message).toContain('1 failed');
->>>>>>> 4ce00dee
       });
 
       it('should require confirmDelete to be true', async () => {
@@ -629,48 +552,20 @@
         })).rejects.toThrow('confirmDelete must be true to delete projects');
       });
 
-<<<<<<< HEAD
-      it('should reject empty project ID array', async () => {
-=======
       it('should throw error when no project IDs provided', async () => {
->>>>>>> 4ce00dee
         await expect(projectTools.bulkDeleteProjects({
           projectIds: [],
           confirmDelete: true
         })).rejects.toThrow('No project IDs provided for bulk deletion');
       });
 
-<<<<<<< HEAD
-      it('should handle GraphQL errors', async () => {
-=======
       it('should handle bulk delete errors', async () => {
->>>>>>> 4ce00dee
         mockGraphQLClient.bulkDeleteProjects = jest.fn().mockRejectedValue(new Error('GraphQL error'));
 
         await expect(projectTools.bulkDeleteProjects({
           projectIds: ['project-1'],
           confirmDelete: true
-<<<<<<< HEAD
-        })).rejects.toThrow('Failed to bulk delete projects: Error: GraphQL error');
-      });
-
-      it('should return success: false when all deletions fail', async () => {
-        mockGraphQLClient.bulkDeleteProjects = jest.fn().mockResolvedValue({
-          successCount: 0,
-          failedIds: ['project-1', 'project-2']
-        });
-
-        const result = await projectTools.bulkDeleteProjects({
-          projectIds: ['project-1', 'project-2'],
-          confirmDelete: true
-        });
-
-        expect(result.success).toBe(false);
-        expect(result.deletedCount).toBe(0);
-        expect(result.failedIds).toEqual(['project-1', 'project-2']);
-=======
         })).rejects.toThrow('Failed to bulk delete projects');
->>>>>>> 4ce00dee
       });
     });
   });

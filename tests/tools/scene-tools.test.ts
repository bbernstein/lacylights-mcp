--- conflicted
+++ resolved
@@ -1826,35 +1826,19 @@
 
   describe('Bulk Scene Operations', () => {
     describe('bulkCreateScenes', () => {
-<<<<<<< HEAD
-      it('should successfully bulk create scenes', async () => {
-=======
       it('should create multiple scenes successfully', async () => {
->>>>>>> 4ce00dee
         const mockCreatedScenes = [
           {
             id: 'scene-1',
             name: 'Scene 1',
             description: 'First scene',
-<<<<<<< HEAD
-            fixtureValues: [
-              { fixture: { id: 'fixture-1', name: 'LED 1' }, channelValues: [255, 0, 0] }
-            ]
-=======
             fixtureValues: [{ fixture: { id: 'f1' }, channelValues: [255] }]
->>>>>>> 4ce00dee
           },
           {
             id: 'scene-2',
             name: 'Scene 2',
             description: 'Second scene',
-<<<<<<< HEAD
-            fixtureValues: [
-              { fixture: { id: 'fixture-2', name: 'LED 2' }, channelValues: [0, 255, 0] }
-            ]
-=======
             fixtureValues: []
->>>>>>> 4ce00dee
           }
         ];
 
@@ -1862,30 +1846,6 @@
 
         const result = await sceneTools.bulkCreateScenes({
           scenes: [
-<<<<<<< HEAD
-            {
-              name: 'Scene 1',
-              description: 'First scene',
-              projectId: 'project-1',
-              fixtureValues: [{ fixtureId: 'fixture-1', channelValues: [255, 0, 0] }]
-            },
-            {
-              name: 'Scene 2',
-              description: 'Second scene',
-              projectId: 'project-1',
-              fixtureValues: [{ fixtureId: 'fixture-2', channelValues: [0, 255, 0] }]
-            }
-          ]
-        });
-
-        expect(result.success).toBe(true);
-        expect(result.createdScenes).toHaveLength(2);
-        expect(result.summary.totalCreated).toBe(2);
-        expect(result.message).toBe('Successfully created 2 scenes');
-      });
-
-      it('should reject empty scenes array', async () => {
-=======
             { projectId: 'project-1', name: 'Scene 1', description: 'First scene', fixtureValues: [] },
             { projectId: 'project-1', name: 'Scene 2', description: 'Second scene', fixtureValues: [] }
           ]
@@ -1900,63 +1860,34 @@
       });
 
       it('should throw error when no scenes provided', async () => {
->>>>>>> 4ce00dee
         await expect(sceneTools.bulkCreateScenes({
           scenes: []
         })).rejects.toThrow('No scenes provided for bulk creation');
       });
 
-<<<<<<< HEAD
-      it('should handle GraphQL errors', async () => {
-        mockGraphQLClient.bulkCreateScenes = jest.fn().mockRejectedValue(new Error('GraphQL error'));
-
-        await expect(sceneTools.bulkCreateScenes({
-          scenes: [
-            {
-              name: 'Test Scene',
-              projectId: 'project-1',
-              fixtureValues: []
-            }
-          ]
-        })).rejects.toThrow('Failed to bulk create scenes: Error: GraphQL error');
-=======
       it('should handle bulk create errors', async () => {
         mockGraphQLClient.bulkCreateScenes = jest.fn().mockRejectedValue(new Error('GraphQL error'));
 
         await expect(sceneTools.bulkCreateScenes({
           scenes: [{ projectId: 'project-1', name: 'Scene 1', fixtureValues: [] }]
         })).rejects.toThrow('Failed to bulk create scenes');
->>>>>>> 4ce00dee
       });
     });
 
     describe('bulkUpdateScenes', () => {
-<<<<<<< HEAD
-      it('should successfully bulk update scenes', async () => {
-=======
       it('should update multiple scenes successfully', async () => {
->>>>>>> 4ce00dee
         const mockUpdatedScenes = [
           {
             id: 'scene-1',
             name: 'Updated Scene 1',
-<<<<<<< HEAD
-            description: 'Updated description',
-=======
             description: 'Updated first scene',
->>>>>>> 4ce00dee
             fixtureValues: []
           },
           {
             id: 'scene-2',
             name: 'Updated Scene 2',
-<<<<<<< HEAD
-            description: null,
-            fixtureValues: []
-=======
             description: 'Updated second scene',
             fixtureValues: [{ fixture: { id: 'f1' }, channelValues: [128] }]
->>>>>>> 4ce00dee
           }
         ];
 
@@ -1964,20 +1895,6 @@
 
         const result = await sceneTools.bulkUpdateScenes({
           scenes: [
-<<<<<<< HEAD
-            { sceneId: 'scene-1', name: 'Updated Scene 1', description: 'Updated description' },
-            { sceneId: 'scene-2', name: 'Updated Scene 2' }
-          ]
-        });
-
-        expect(result.success).toBe(true);
-        expect(result.updatedScenes).toHaveLength(2);
-        expect(result.summary.totalUpdated).toBe(2);
-        expect(result.message).toBe('Successfully updated 2 scenes');
-      });
-
-      it('should reject empty scenes array', async () => {
-=======
             { sceneId: 'scene-1', name: 'Updated Scene 1', description: 'Updated first scene' },
             { sceneId: 'scene-2', name: 'Updated Scene 2', description: 'Updated second scene' }
           ]
@@ -1993,55 +1910,28 @@
       });
 
       it('should throw error when no scenes provided', async () => {
->>>>>>> 4ce00dee
         await expect(sceneTools.bulkUpdateScenes({
           scenes: []
         })).rejects.toThrow('No scenes provided for bulk update');
       });
 
-<<<<<<< HEAD
-      it('should handle GraphQL errors', async () => {
-        mockGraphQLClient.bulkUpdateScenes = jest.fn().mockRejectedValue(new Error('GraphQL error'));
-
-        await expect(sceneTools.bulkUpdateScenes({
-          scenes: [{ sceneId: 'scene-1', name: 'Updated Name' }]
-        })).rejects.toThrow('Failed to bulk update scenes: Error: GraphQL error');
-=======
       it('should handle bulk update errors', async () => {
         mockGraphQLClient.bulkUpdateScenes = jest.fn().mockRejectedValue(new Error('GraphQL error'));
 
         await expect(sceneTools.bulkUpdateScenes({
           scenes: [{ sceneId: 'scene-1', name: 'Updated' }]
         })).rejects.toThrow('Failed to bulk update scenes');
->>>>>>> 4ce00dee
       });
     });
 
     describe('bulkDeleteScenes', () => {
-<<<<<<< HEAD
-      it('should successfully bulk delete scenes', async () => {
-        mockGraphQLClient.bulkDeleteScenes = jest.fn().mockResolvedValue({
-          successCount: 3,
-=======
       it('should delete multiple scenes successfully', async () => {
         mockGraphQLClient.bulkDeleteScenes = jest.fn().mockResolvedValue({
           successCount: 2,
->>>>>>> 4ce00dee
           failedIds: []
         });
 
         const result = await sceneTools.bulkDeleteScenes({
-<<<<<<< HEAD
-          sceneIds: ['scene-1', 'scene-2', 'scene-3'],
-          confirmDelete: true
-        });
-
-        expect(result.success).toBe(true);
-        expect(result.deletedCount).toBe(3);
-        expect(result.failedIds).toEqual([]);
-        expect(result.summary.totalRequested).toBe(3);
-        expect(result.message).toBe('Successfully deleted 3 scenes');
-=======
           sceneIds: ['scene-1', 'scene-2'],
           confirmDelete: true
         });
@@ -2053,40 +1943,24 @@
         expect(result.summary.totalRequested).toBe(2);
         expect(result.summary.successCount).toBe(2);
         expect(result.message).toContain('Successfully deleted 2 scenes');
->>>>>>> 4ce00dee
       });
 
       it('should handle partial deletion failures', async () => {
         mockGraphQLClient.bulkDeleteScenes = jest.fn().mockResolvedValue({
-<<<<<<< HEAD
-          successCount: 2,
-          failedIds: ['scene-3']
-        });
-
-        const result = await sceneTools.bulkDeleteScenes({
-          sceneIds: ['scene-1', 'scene-2', 'scene-3'],
-=======
           successCount: 1,
           failedIds: ['scene-2']
         });
 
         const result = await sceneTools.bulkDeleteScenes({
           sceneIds: ['scene-1', 'scene-2'],
->>>>>>> 4ce00dee
           confirmDelete: true
         });
 
         expect(result.success).toBe(true);
-<<<<<<< HEAD
-        expect(result.deletedCount).toBe(2);
-        expect(result.failedIds).toEqual(['scene-3']);
-        expect(result.message).toBe('Deleted 2 scenes, 1 failed');
-=======
         expect(result.deletedCount).toBe(1);
         expect(result.failedIds).toContain('scene-2');
         expect(result.summary.failureCount).toBe(1);
         expect(result.message).toContain('1 failed');
->>>>>>> 4ce00dee
       });
 
       it('should require confirmDelete to be true', async () => {
@@ -2096,47 +1970,20 @@
         })).rejects.toThrow('confirmDelete must be true to delete scenes');
       });
 
-<<<<<<< HEAD
-      it('should reject empty scene ID array', async () => {
-=======
       it('should throw error when no scene IDs provided', async () => {
->>>>>>> 4ce00dee
         await expect(sceneTools.bulkDeleteScenes({
           sceneIds: [],
           confirmDelete: true
         })).rejects.toThrow('No scene IDs provided for bulk deletion');
       });
 
-<<<<<<< HEAD
-      it('should handle GraphQL errors', async () => {
-=======
       it('should handle bulk delete errors', async () => {
->>>>>>> 4ce00dee
         mockGraphQLClient.bulkDeleteScenes = jest.fn().mockRejectedValue(new Error('GraphQL error'));
 
         await expect(sceneTools.bulkDeleteScenes({
           sceneIds: ['scene-1'],
           confirmDelete: true
-<<<<<<< HEAD
-        })).rejects.toThrow('Failed to bulk delete scenes: Error: GraphQL error');
-      });
-
-      it('should return success: false when all deletions fail', async () => {
-        mockGraphQLClient.bulkDeleteScenes = jest.fn().mockResolvedValue({
-          successCount: 0,
-          failedIds: ['scene-1', 'scene-2']
-        });
-
-        const result = await sceneTools.bulkDeleteScenes({
-          sceneIds: ['scene-1', 'scene-2'],
-          confirmDelete: true
-        });
-
-        expect(result.success).toBe(false);
-        expect(result.deletedCount).toBe(0);
-=======
         })).rejects.toThrow('Failed to bulk delete scenes');
->>>>>>> 4ce00dee
       });
     });
   });
